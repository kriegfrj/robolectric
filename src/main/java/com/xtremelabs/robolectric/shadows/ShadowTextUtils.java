package com.xtremelabs.robolectric.shadows;

import android.text.TextUtils;
import com.xtremelabs.robolectric.internal.Implementation;
import com.xtremelabs.robolectric.internal.Implements;
import com.xtremelabs.robolectric.util.Join;

import java.util.Collection;

@SuppressWarnings({"UnusedDeclaration"})
@Implements(TextUtils.class)
public class ShadowTextUtils {
    @Implementation
    public static CharSequence expandTemplate(CharSequence template,
                                              CharSequence... values) {
        String s = template.toString();
        for (int i = 0, valuesLength = values.length; i < valuesLength; i++) {
            CharSequence value = values[i];
            s = s.replace("^" + (i + 1), value);
        }
        return s;
    }
<<<<<<< HEAD
    
    @Implementation
    public static boolean isEmpty( CharSequence str ) {
    	return str == null || str.length() == 0;
=======

    @Implementation
    public static boolean isEmpty(CharSequence s) {
      return (s == null || s.length() == 0);
    }

    @Implementation
    public static String join(CharSequence delimiter, Iterable tokens) {
        return Join.join((String) delimiter, (Collection) tokens);
    }

    @Implementation
    public static String join(CharSequence delimiter, Object[] tokens) {
        return Join.join((String) delimiter, tokens);
>>>>>>> 39a41614
    }
}<|MERGE_RESOLUTION|>--- conflicted
+++ resolved
@@ -20,12 +20,6 @@
         }
         return s;
     }
-<<<<<<< HEAD
-    
-    @Implementation
-    public static boolean isEmpty( CharSequence str ) {
-    	return str == null || str.length() == 0;
-=======
 
     @Implementation
     public static boolean isEmpty(CharSequence s) {
@@ -40,6 +34,5 @@
     @Implementation
     public static String join(CharSequence delimiter, Object[] tokens) {
         return Join.join((String) delimiter, tokens);
->>>>>>> 39a41614
     }
 }