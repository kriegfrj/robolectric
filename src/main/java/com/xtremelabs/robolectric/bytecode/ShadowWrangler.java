--- conflicted
+++ resolved
@@ -129,9 +129,6 @@
             throw new RuntimeException(aClassName + " is not assignable from " +
                     invocationPlan.getDeclaredShadowClass().getName(), e);
         } catch (InvocationTargetException e) {
-<<<<<<< HEAD
-            throw stripStackTrace(e.getCause());
-=======
             Throwable cause = e.getCause();
             if (cause instanceof Exception) {
                 throw stripStackTrace((Exception) cause);
@@ -165,7 +162,6 @@
             return method.invoke(invocationPlan.instance, params);
         } catch (NoSuchMethodException e) {
             throw new RuntimeException(e);
->>>>>>> 6c8a2933
         }
     }
 
