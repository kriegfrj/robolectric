package com.xtremelabs.robolectric.res;

import android.app.Activity;
import android.content.Context;
<<<<<<< HEAD
import android.support.v4.app.Fragment;
import android.support.v4.app.FragmentActivity;
=======
import android.content.pm.ActivityInfo;
import android.support.v4.app.Fragment;
import android.support.v4.app.FragmentActivity;
import android.support.v4.app.FragmentManager;
import android.support.v4.app.FragmentTransaction;
>>>>>>> 809d8cbb
import android.util.AttributeSet;
import android.view.LayoutInflater;
import android.view.View;
import android.view.ViewGroup;
import android.view.ViewParent;
import android.widget.FrameLayout;
import com.xtremelabs.robolectric.tester.android.util.TestAttributeSet;
import com.xtremelabs.robolectric.util.I18nException;
<<<<<<< HEAD
import org.w3c.dom.Document;
import org.w3c.dom.NamedNodeMap;
import org.w3c.dom.Node;
import org.w3c.dom.NodeList;

=======
>>>>>>> 809d8cbb
import java.io.File;
import java.lang.reflect.Constructor;
import java.lang.reflect.InvocationTargetException;
import java.lang.reflect.Method;
<<<<<<< HEAD
import java.util.*;
=======
import java.util.ArrayList;
import java.util.HashMap;
import java.util.List;
import java.util.Map;
import org.w3c.dom.Document;
import org.w3c.dom.NamedNodeMap;
import org.w3c.dom.Node;
import org.w3c.dom.NodeList;
>>>>>>> 809d8cbb

import static com.xtremelabs.robolectric.Robolectric.shadowOf;

public class ViewLoader extends XmlLoader {
    /**
     * Map of "layout/foo" to the View nodes for that layout file
     */
    protected Map<String, ViewNode> viewNodesByLayoutName = new HashMap<String, ViewNode>();
    private AttrResourceLoader attrResourceLoader;
    private List<String> qualifierSearchPath = new ArrayList<String>();

    public ViewLoader(ResourceExtractor resourceExtractor, AttrResourceLoader attrResourceLoader) {
        super(resourceExtractor);
        this.attrResourceLoader = attrResourceLoader;
    }

    @Override
    protected void processResourceXml(File xmlFile, Document document, boolean isSystem) throws Exception {
        ViewNode topLevelNode = new ViewNode("top-level", new HashMap<String, String>(), isSystem);
        processChildren(document.getChildNodes(), topLevelNode);
<<<<<<< HEAD
        String layoutName = xmlFile.getParentFile().getName() + "/" + xmlFile.getName().replace(".xml", "");
=======
        String parentDir = xmlFile.getParentFile().getName();
        String layoutName = "layout/" + xmlFile.getName().replace(".xml", "");
        String specificLayoutName = parentDir + "/" + xmlFile.getName().replace(".xml", "");
>>>>>>> 809d8cbb
        if (isSystem) {
            layoutName = "android:" + layoutName;
            specificLayoutName = "android:" + specificLayoutName;
        }
        // Check to see if the generic "layout/foo" is already in the map.  If not, add it.
        if (!viewNodesByLayoutName.containsKey(layoutName)) {
            viewNodesByLayoutName.put(layoutName, topLevelNode.getChildren().get(0));
        }
        // Add the specific "layout-land/foo" to the map.  If this happens to be "layout/foo", it's a no-op.
        viewNodesByLayoutName.put(specificLayoutName, topLevelNode.getChildren().get(0));
    }

    private void processChildren(NodeList childNodes, ViewNode parent) {
        for (int i = 0; i < childNodes.getLength(); i++) {
            Node node = childNodes.item(i);
            processNode(node, parent);
        }
    }

    private void processNode(Node node, ViewNode parent) {
        String name = node.getNodeName();
        NamedNodeMap attributes = node.getAttributes();
        Map<String, String> attrMap = new HashMap<String, String>();
        if (attributes != null) {
            int length = attributes.getLength();
            for (int i = 0; i < length; i++) {
                Node attr = attributes.item(i);
                attrMap.put(attr.getNodeName(), attr.getNodeValue());
            }
        }

        if (name.equals("requestFocus")) {
            parent.attributes.put("android:focus", "true");
            parent.requestFocusOverride = true;
        } else if (!name.startsWith("#")) {
            ViewNode viewNode = new ViewNode(name, attrMap, parent.isSystem);
            parent.addChild(viewNode);

            processChildren(node.getChildNodes(), viewNode);
        }
    }

    public View inflateView(Context context, String key) {
        return inflateView(context, key, null);
    }

    public View inflateView(Context context, String key, View parent) {
        return inflateView(context, key, null, parent);
    }

    public View inflateView(Context context, int resourceId, View parent) {
        return inflateView(context, resourceExtractor.getResourceName(resourceId), parent);
    }

    private View inflateView(Context context, String layoutName, Map<String, String> attributes, View parent) {
<<<<<<< HEAD
        ViewNode viewNode = getViewNodeByLayoutName(layoutName);
=======
        ViewNode viewNode = findViewNode(context, layoutName);
>>>>>>> 809d8cbb
        if (viewNode == null) {
            throw new RuntimeException("Could not find layout " + layoutName);
        }
        try {
            if (attributes != null) {
                for (Map.Entry<String, String> entry : attributes.entrySet()) {
                    if (!entry.getKey().equals("layout")) {
                        viewNode.attributes.put(entry.getKey(), entry.getValue());
                    }
                }
            }
            return viewNode.inflate(context, parent);
        } catch (I18nException e) {
            throw e;
        } catch (Exception e) {
            throw new RuntimeException("error inflating " + layoutName, e);
        }
    }

<<<<<<< HEAD
    private ViewNode getViewNodeByLayoutName(String layoutName) {
        if (layoutName.startsWith("layout/") && !qualifierSearchPath.isEmpty()) {
            String rawLayoutName = layoutName.substring("layout/".length());
            for (String location : qualifierSearchPath) {
                ViewNode foundNode = viewNodesByLayoutName.get("layout-" + location + "/" + rawLayoutName);
                if (foundNode != null) {
                    return foundNode;
                }
            }
        }
        return viewNodesByLayoutName.get(layoutName);
    }

    public void setLayoutQualifierSearchPath(String... locations) {
        qualifierSearchPath = Arrays.asList(locations);
=======
    /**
     * Load view nodes for the specified layout.  If in an Activity, we'll try to load "layout-land/foo" or
     * "layout-port/foo" first, and fall back to the generic "layout/foo" if not found.  This method returns null if we
     * couldn't find a layout with the specified name.
     */
    private ViewNode findViewNode(Context context, String layoutName) {
        ViewNode viewNode = null;
        if (context instanceof Activity) {
            final int orientation = ((Activity) context).getRequestedOrientation();
            if (orientation == ActivityInfo.SCREEN_ORIENTATION_LANDSCAPE) {
                viewNode = viewNodesByLayoutName.get(layoutName.replace("layout/", "layout-land/"));
            } else if (orientation == ActivityInfo.SCREEN_ORIENTATION_PORTRAIT) {
                viewNode = viewNodesByLayoutName.get(layoutName.replace("layout/", "layout-port/"));
            }
        }
        if (viewNode == null) {
            viewNode = viewNodesByLayoutName.get(layoutName);
        }
        return viewNode;
>>>>>>> 809d8cbb
    }

    public class ViewNode {
        private String name;
        private final Map<String, String> attributes;

        private List<ViewNode> children = new ArrayList<ViewNode>();
        boolean requestFocusOverride = false;
        boolean isSystem = false;

        public ViewNode(String name, Map<String, String> attributes, boolean isSystem) {
            this.name = name;
            this.attributes = attributes;
            this.isSystem = isSystem;
        }

        public List<ViewNode> getChildren() {
            return children;
        }

        public void addChild(ViewNode viewNode) {
            children.add(viewNode);
        }

        public View inflate(Context context, View parent) throws Exception {
            View view = create(context, (ViewGroup) parent);

            for (ViewNode child : children) {
                child.inflate(context, view);
            }

            if (view != null) {
                invokeOnFinishInflate(view);
            }
            return view;
        }

        private void invokeOnFinishInflate(View view) throws NoSuchMethodException, IllegalAccessException, InvocationTargetException {
            Method onFinishInflate = View.class.getDeclaredMethod("onFinishInflate");
            onFinishInflate.setAccessible(true);
            onFinishInflate.invoke(view);
        }

        private View create(Context context, ViewGroup parent) throws Exception {
            if (name.equals("include")) {
                String layout = attributes.get("layout");
                return inflateView(context, layout.substring(1), attributes, parent);
            } else if (name.equals("merge")) {
                return parent;
            } else if (name.equals("fragment")) {
<<<<<<< HEAD
                View fragment = constructFragment(context);
                addToParent(parent, fragment);
                return fragment;
=======
                return inflateFragment(context, parent);
>>>>>>> 809d8cbb
            } else {
                applyFocusOverride(parent);
                View view = constructView(context);
                addToParent(parent, view);
                shadowOf(view).applyFocus();
                return view;
            }
        }

<<<<<<< HEAD
        private FrameLayout constructFragment(Context context) throws InstantiationException, IllegalAccessException, InvocationTargetException, NoSuchMethodException {
            TestAttributeSet attributeSet = new TestAttributeSet(attributes, resourceExtractor, attrResourceLoader, View.class, isSystem);
            if (strictI18n) {
                attributeSet.validateStrictI18n();
            }

            Class<? extends Fragment> clazz = loadFragmentClass(attributes.get("android:name"));
            Fragment fragment = ((Constructor<? extends Fragment>) clazz.getConstructor()).newInstance();
            if (!(context instanceof FragmentActivity)) {
                throw new RuntimeException("Cannot inflate a fragment unless the activity is a FragmentActivity");
            }

            FragmentActivity activity = (FragmentActivity) context;

            String tag = attributeSet.getAttributeValue("android", "tag");
            int id = attributeSet.getAttributeResourceValue("android", "id", 0);
            // TODO: this should probably be changed to call TestFragmentManager.addFragment so that the
            // inflated fragments don't get started twice (once in the commit, and once in ShadowFragmentActivity's
            // onStart()
            activity.getSupportFragmentManager().beginTransaction().add(id, fragment, tag).commit();

            View view = fragment.getView();

            FrameLayout container = new FrameLayout(context);
            container.setId(id);
            container.addView(view);
            return container;
=======
        private View inflateFragment(Context context, ViewGroup parent) throws InstantiationException, IllegalAccessException, ClassNotFoundException {
            final String className = attributes.get("android:name");
            final int id = resourceExtractor.getResourceId(attributes.get("android:id"));
            final String tag = attributes.get("android:tag");
            final Fragment fragment = (Fragment) Class.forName(className).newInstance();
            if (context instanceof FragmentActivity) {
                final FragmentManager fragmentMgr = ((FragmentActivity) context).getSupportFragmentManager();
                final FragmentTransaction transaction = fragmentMgr.beginTransaction();
                transaction.add(id, fragment, tag);
                transaction.commit();
            } else {
                // Note that ShadowFragmentActivity calls fragment.onCreate() in the other case.
                fragment.onCreate(null);
            }
            return fragment.onCreateView(LayoutInflater.from(context), parent, null);
>>>>>>> 809d8cbb
        }

        private void addToParent(ViewGroup parent, View view) {
            if (parent != null && parent != view) {
                parent.addView(view);
            }
        }

        private View constructView(Context context) throws InstantiationException, IllegalAccessException, InvocationTargetException, NoSuchMethodException {
            Class<? extends View> clazz = pickViewClass();
            try {
                TestAttributeSet attributeSet = new TestAttributeSet(attributes, resourceExtractor, attrResourceLoader, clazz, isSystem);
                if (strictI18n) {
                    attributeSet.validateStrictI18n();
                }
                return ((Constructor<? extends View>) clazz.getConstructor(Context.class, AttributeSet.class)).newInstance(context, attributeSet);
            } catch (NoSuchMethodException e) {
                try {
                    return ((Constructor<? extends View>) clazz.getConstructor(Context.class)).newInstance(context);
                } catch (NoSuchMethodException e1) {
                    return ((Constructor<? extends View>) clazz.getConstructor(Context.class, String.class)).newInstance(context, "");
                }
            }
        }

        private Class<? extends View> pickViewClass() {
            Class<? extends View> clazz = loadViewClass(name);
            if (clazz == null) {
                clazz = loadViewClass("android.view." + name);
            }
            if (clazz == null) {
                clazz = loadViewClass("android.widget." + name);
            }
            if (clazz == null) {
                clazz = loadViewClass("android.webkit." + name);
            }
            if (clazz == null) {
                clazz = loadViewClass("com.google.android.maps." + name);
            }

            if (clazz == null) {
                throw new RuntimeException("couldn't find view class " + name);
            }
            return clazz;
        }

        private Class loadClass(String className) {
            try {
                return getClass().getClassLoader().loadClass(className);
            } catch (ClassNotFoundException e) {
                return null;
            }
        }

        private Class<? extends View> loadViewClass(String className) {
            // noinspection unchecked
            return (Class<? extends View>) loadClass(className);
        }

        private Class<? extends Fragment> loadFragmentClass(String className) {
            // noinspection unchecked
            return (Class<? extends Fragment>) loadClass(className);
        }

        public void applyFocusOverride(ViewParent parent) {
            if (requestFocusOverride) {
                View ancestor = (View) parent;
                while (ancestor.getParent() != null) {
                    ancestor = (View) ancestor.getParent();
                }
                ancestor.clearFocus();
            }
        }
    }
}<|MERGE_RESOLUTION|>--- conflicted
+++ resolved
@@ -1,49 +1,25 @@
 package com.xtremelabs.robolectric.res;
 
-import android.app.Activity;
 import android.content.Context;
-<<<<<<< HEAD
 import android.support.v4.app.Fragment;
 import android.support.v4.app.FragmentActivity;
-=======
-import android.content.pm.ActivityInfo;
-import android.support.v4.app.Fragment;
-import android.support.v4.app.FragmentActivity;
-import android.support.v4.app.FragmentManager;
-import android.support.v4.app.FragmentTransaction;
->>>>>>> 809d8cbb
 import android.util.AttributeSet;
-import android.view.LayoutInflater;
 import android.view.View;
 import android.view.ViewGroup;
 import android.view.ViewParent;
 import android.widget.FrameLayout;
 import com.xtremelabs.robolectric.tester.android.util.TestAttributeSet;
 import com.xtremelabs.robolectric.util.I18nException;
-<<<<<<< HEAD
 import org.w3c.dom.Document;
 import org.w3c.dom.NamedNodeMap;
 import org.w3c.dom.Node;
 import org.w3c.dom.NodeList;
 
-=======
->>>>>>> 809d8cbb
 import java.io.File;
 import java.lang.reflect.Constructor;
 import java.lang.reflect.InvocationTargetException;
 import java.lang.reflect.Method;
-<<<<<<< HEAD
 import java.util.*;
-=======
-import java.util.ArrayList;
-import java.util.HashMap;
-import java.util.List;
-import java.util.Map;
-import org.w3c.dom.Document;
-import org.w3c.dom.NamedNodeMap;
-import org.w3c.dom.Node;
-import org.w3c.dom.NodeList;
->>>>>>> 809d8cbb
 
 import static com.xtremelabs.robolectric.Robolectric.shadowOf;
 
@@ -64,13 +40,9 @@
     protected void processResourceXml(File xmlFile, Document document, boolean isSystem) throws Exception {
         ViewNode topLevelNode = new ViewNode("top-level", new HashMap<String, String>(), isSystem);
         processChildren(document.getChildNodes(), topLevelNode);
-<<<<<<< HEAD
-        String layoutName = xmlFile.getParentFile().getName() + "/" + xmlFile.getName().replace(".xml", "");
-=======
         String parentDir = xmlFile.getParentFile().getName();
         String layoutName = "layout/" + xmlFile.getName().replace(".xml", "");
         String specificLayoutName = parentDir + "/" + xmlFile.getName().replace(".xml", "");
->>>>>>> 809d8cbb
         if (isSystem) {
             layoutName = "android:" + layoutName;
             specificLayoutName = "android:" + specificLayoutName;
@@ -126,11 +98,7 @@
     }
 
     private View inflateView(Context context, String layoutName, Map<String, String> attributes, View parent) {
-<<<<<<< HEAD
         ViewNode viewNode = getViewNodeByLayoutName(layoutName);
-=======
-        ViewNode viewNode = findViewNode(context, layoutName);
->>>>>>> 809d8cbb
         if (viewNode == null) {
             throw new RuntimeException("Could not find layout " + layoutName);
         }
@@ -150,7 +118,6 @@
         }
     }
 
-<<<<<<< HEAD
     private ViewNode getViewNodeByLayoutName(String layoutName) {
         if (layoutName.startsWith("layout/") && !qualifierSearchPath.isEmpty()) {
             String rawLayoutName = layoutName.substring("layout/".length());
@@ -166,27 +133,6 @@
 
     public void setLayoutQualifierSearchPath(String... locations) {
         qualifierSearchPath = Arrays.asList(locations);
-=======
-    /**
-     * Load view nodes for the specified layout.  If in an Activity, we'll try to load "layout-land/foo" or
-     * "layout-port/foo" first, and fall back to the generic "layout/foo" if not found.  This method returns null if we
-     * couldn't find a layout with the specified name.
-     */
-    private ViewNode findViewNode(Context context, String layoutName) {
-        ViewNode viewNode = null;
-        if (context instanceof Activity) {
-            final int orientation = ((Activity) context).getRequestedOrientation();
-            if (orientation == ActivityInfo.SCREEN_ORIENTATION_LANDSCAPE) {
-                viewNode = viewNodesByLayoutName.get(layoutName.replace("layout/", "layout-land/"));
-            } else if (orientation == ActivityInfo.SCREEN_ORIENTATION_PORTRAIT) {
-                viewNode = viewNodesByLayoutName.get(layoutName.replace("layout/", "layout-port/"));
-            }
-        }
-        if (viewNode == null) {
-            viewNode = viewNodesByLayoutName.get(layoutName);
-        }
-        return viewNode;
->>>>>>> 809d8cbb
     }
 
     public class ViewNode {
@@ -237,13 +183,9 @@
             } else if (name.equals("merge")) {
                 return parent;
             } else if (name.equals("fragment")) {
-<<<<<<< HEAD
                 View fragment = constructFragment(context);
                 addToParent(parent, fragment);
                 return fragment;
-=======
-                return inflateFragment(context, parent);
->>>>>>> 809d8cbb
             } else {
                 applyFocusOverride(parent);
                 View view = constructView(context);
@@ -253,7 +195,6 @@
             }
         }
 
-<<<<<<< HEAD
         private FrameLayout constructFragment(Context context) throws InstantiationException, IllegalAccessException, InvocationTargetException, NoSuchMethodException {
             TestAttributeSet attributeSet = new TestAttributeSet(attributes, resourceExtractor, attrResourceLoader, View.class, isSystem);
             if (strictI18n) {
@@ -281,23 +222,6 @@
             container.setId(id);
             container.addView(view);
             return container;
-=======
-        private View inflateFragment(Context context, ViewGroup parent) throws InstantiationException, IllegalAccessException, ClassNotFoundException {
-            final String className = attributes.get("android:name");
-            final int id = resourceExtractor.getResourceId(attributes.get("android:id"));
-            final String tag = attributes.get("android:tag");
-            final Fragment fragment = (Fragment) Class.forName(className).newInstance();
-            if (context instanceof FragmentActivity) {
-                final FragmentManager fragmentMgr = ((FragmentActivity) context).getSupportFragmentManager();
-                final FragmentTransaction transaction = fragmentMgr.beginTransaction();
-                transaction.add(id, fragment, tag);
-                transaction.commit();
-            } else {
-                // Note that ShadowFragmentActivity calls fragment.onCreate() in the other case.
-                fragment.onCreate(null);
-            }
-            return fragment.onCreateView(LayoutInflater.from(context), parent, null);
->>>>>>> 809d8cbb
         }
 
         private void addToParent(ViewGroup parent, View view) {
