package org.robolectric.bytecode;

import android.R;
import android.net.Uri__FromAndroid;
import org.robolectric.AndroidManifest;
import org.robolectric.RobolectricContext;
import org.robolectric.annotation.DisableStrictI18n;
import org.robolectric.annotation.EnableStrictI18n;
import org.robolectric.annotation.Values;
import org.robolectric.internal.DoNotInstrument;
import org.robolectric.internal.Instrument;
import org.robolectric.internal.RealObject;
import org.robolectric.internal.RobolectricTestRunnerInterface;
import org.robolectric.res.ResourcePath;
import org.robolectric.util.DatabaseConfig;
import org.robolectric.util.I18nException;

import java.util.ArrayList;
import java.util.Collections;
import java.util.HashMap;
import java.util.HashSet;
import java.util.List;
import java.util.Map;
import java.util.Set;

import static java.util.Arrays.asList;

public class Setup {
    public static final List<String> CLASSES_TO_ALWAYS_DELEGATE = stringify(
            Uri__FromAndroid.class,
            RobolectricTestRunnerInterface.class,
            RealObject.class,
            ShadowWrangler.class,
            Vars.class,
            AndroidManifest.class,
            DatabaseConfig.DatabaseMap.class,
            R.class,

            org.robolectric.bytecode.InstrumentingClassLoader.class,
            org.robolectric.bytecode.JavassistInstrumentingClassLoader.class,
            org.robolectric.bytecode.AsmInstrumentingClassLoader.class,
            RobolectricContext.class,
            RobolectricContext.Factory.class,
            ResourcePath.class,
            AndroidTranslator.class,
            ClassHandler.class,
            Instrument.class,
            DoNotInstrument.class,
            Values.class,
            EnableStrictI18n.class,
            DisableStrictI18n.class,
            I18nException.class,
            org.robolectric.bytecode.DirectObjectMarker.class
    );

    private static List<String> stringify(Class... classes) {
        ArrayList<String> strings = new ArrayList<String>();
        for (Class aClass : classes) {
            strings.add(aClass.getName());
        }
        return strings;
    }

    public List<String> getClassesToDelegateFromRcl() {
        //noinspection unchecked
        return CLASSES_TO_ALWAYS_DELEGATE;
    }


    public boolean invokeApiMethodBodiesWhenShadowMethodIsMissing(Class clazz, String methodName, Class<?>[] paramClasses) {
        if (clazz.getName().equals("android.app.PendingIntent")) return false; // todo: grot as we remove some more shadows
        if (methodName.equals("equals") && paramClasses.length == 1 && paramClasses[0] == Object.class) return true;
        if (methodName.equals("hashCode") && paramClasses.length == 0) return true;
        if (methodName.equals("toString") && paramClasses.length == 0) return true;

        return !isFromAndroidSdk(clazz);
    }

    public boolean shouldInstrument(ClassInfo classInfo) {
        if (classInfo.isInterface() || classInfo.isAnnotation() || classInfo.hasAnnotation(DoNotInstrument.class)) {
            return false;
        }

        if (isFromAndroidSdk(classInfo)) {
            return true;
        }

        return false;
    }

    public boolean isFromAndroidSdk(ClassInfo classInfo) {
        // allow explicit control with @Instrument, mostly for tests
        return classInfo.hasAnnotation(Instrument.class) || isFromAndroidSdk(classInfo.getName());
    }

    public boolean isFromAndroidSdk(Class clazz) {
        // allow explicit control with @Instrument, mostly for tests
        //noinspection unchecked
        return clazz.getAnnotation(Instrument.class) != null || isFromAndroidSdk(clazz.getName());
    }

    public boolean isFromAndroidSdk(String className) {
        return className.startsWith("android.")
                || className.startsWith("libcore.")
                || className.startsWith("com.google.android.maps.")
                || className.startsWith("org.apache.http.impl.client.DefaultRequestDirector");
    }

    public boolean shouldPerformStaticInitializationIfShadowIsMissing() {
        return true;
    }

    public boolean shouldAcquire(String name) {
<<<<<<< HEAD
        // the org.robolectric.res package lives in the base classloader, but not its tests; yuck.
        int lastDot = name.lastIndexOf('.');
        String pkgName = name.substring(0, lastDot == -1 ? 0 : lastDot);
        if (pkgName.equals("org.robolectric.res")) {
            return name.contains("Test");
        }
=======
        if (name.matches("com\\.android\\.internal\\.R(\\$.*)?")) return true;
>>>>>>> 49be0f9c

        return !(
                name.matches(".*\\.R(|\\$[a-z]+)$")
                        || CLASSES_TO_ALWAYS_DELEGATE.contains(name)
                        || name.startsWith("java.")
                        || name.startsWith("javax.")
                        || name.startsWith("sun.")
                        || name.startsWith("com.sun.")
                        || name.startsWith("org.w3c.")
                        || name.startsWith("org.xml.")
                        || name.startsWith("org.junit")
                        || name.startsWith("org.hamcrest")
                        || name.startsWith("org.specs2") // allows for android projects with mixed scala\java tests to be
                        || name.startsWith("scala.")     //  run with Maven Surefire (see the RoboSpecs project on github)
                        || name.startsWith("org.sqlite.") // ugh, javassist is barfing while loading org.sqlite now for some reason?!?
        );
    }

    public Set<MethodRef> methodsToIntercept() {
        return Collections.unmodifiableSet(new HashSet<MethodRef>(asList(
                new MethodRef(System.class, "loadLibrary"),
                new MethodRef("android.os.StrictMode", "trackActivity"),
                new MethodRef("com.android.i18n.phonenumbers.Phonenumber$PhoneNumber", "*"),
                new MethodRef("com.android.i18n.phonenumbers.PhoneNumberUtil", "*"),
                new MethodRef("dalvik.system.CloseGuard", "get")
        )));
    }

    /**
     * Map from a requested class to an alternate stand-in, or not.
     * @return
     */
    public Map<String, String> classNameTranslations() {
        Map<String, String> map = new HashMap<String, String>();
        map.put("com.android.i18n.phonenumbers.NumberParseException", Exception.class.getName());
        map.put("com.android.i18n.phonenumbers.PhoneNumberUtil", FakeClass.class.getName());
        map.put("com.android.i18n.phonenumbers.PhoneNumberUtil$PhoneNumberFormat", FakeClass.FakeInnerClass.class.getName());
        map.put("com.android.i18n.phonenumbers.Phonenumber$PhoneNumber", FakeClass.class.getName());
        map.put("dalvik.system.CloseGuard", Object.class.getName());
        return map;
    }

    public static class FakeClass {
        public static class FakeInnerClass {}
    }

    public boolean containsStubs(ClassInfo classInfo) {
        return classInfo.getName().startsWith("com.google.android.maps.");
    }

    public static class MethodRef {
        public final String className;
        public final String methodName;

        public MethodRef(Class<?> clazz, String methodName) {
            this(clazz.getName(), methodName);
        }

        public MethodRef(String className, String methodName) {
            this.className = className;
            this.methodName = methodName;
        }

        @Override
        public boolean equals(Object o) {
            if (this == o) return true;
            if (o == null || getClass() != o.getClass()) return false;

            MethodRef methodRef = (MethodRef) o;

            if (!className.equals(methodRef.className)) return false;
            if (!methodName.equals(methodRef.methodName)) return false;

            return true;
        }

        @Override
        public int hashCode() {
            int result = className.hashCode();
            result = 31 * result + methodName.hashCode();
            return result;
        }

        @Override
        public String toString() {
            return "MethodRef{" +
                    "className='" + className + '\'' +
                    ", methodName='" + methodName + '\'' +
                    '}';
        }
    }
}<|MERGE_RESOLUTION|>--- conflicted
+++ resolved
@@ -111,16 +111,14 @@
     }
 
     public boolean shouldAcquire(String name) {
-<<<<<<< HEAD
         // the org.robolectric.res package lives in the base classloader, but not its tests; yuck.
         int lastDot = name.lastIndexOf('.');
         String pkgName = name.substring(0, lastDot == -1 ? 0 : lastDot);
         if (pkgName.equals("org.robolectric.res")) {
             return name.contains("Test");
         }
-=======
+
         if (name.matches("com\\.android\\.internal\\.R(\\$.*)?")) return true;
->>>>>>> 49be0f9c
 
         return !(
                 name.matches(".*\\.R(|\\$[a-z]+)$")
