--- conflicted
+++ resolved
@@ -1,12 +1,4 @@
 package com.xtremelabs.robolectric.res;
-
-import static com.xtremelabs.robolectric.Robolectric.shadowOf;
-
-import java.io.*;
-import java.lang.reflect.Field;
-import java.util.HashMap;
-import java.util.Map;
-import java.util.Properties;
 
 import android.R;
 import android.content.Context;
@@ -17,24 +9,16 @@
 import android.view.Menu;
 import android.view.View;
 import android.view.ViewGroup;
-<<<<<<< HEAD
-=======
-import com.xtremelabs.robolectric.util.PropertiesHelper;
-
-import java.io.BufferedReader;
-import java.io.File;
-import java.io.FileFilter;
-import java.io.FileInputStream;
-import java.io.IOException;
-import java.io.InputStream;
-import java.io.InputStreamReader;
-import java.util.*;
->>>>>>> 83c8f6d3
-
 import com.xtremelabs.robolectric.Robolectric;
 import com.xtremelabs.robolectric.shadows.ShadowContextWrapper;
 import com.xtremelabs.robolectric.util.I18nException;
 import com.xtremelabs.robolectric.util.PropertiesHelper;
+
+import java.io.*;
+import java.lang.reflect.Field;
+import java.util.*;
+
+import static com.xtremelabs.robolectric.Robolectric.shadowOf;
 
 public class ResourceLoader {
     private static final FileFilter MENU_DIR_FILE_FILTER = new FileFilter() {
@@ -64,7 +48,6 @@
     private final ResourceExtractor resourceExtractor;
     private ViewLoader viewLoader;
     private MenuLoader menuLoader;
-<<<<<<< HEAD
     private PreferenceLoader preferenceLoader;
     private final StringResourceLoader stringResourceLoader;
     private final PluralResourceLoader pluralResourceLoader;
@@ -72,13 +55,7 @@
     private final AttrResourceLoader attrResourceLoader;
     private final ColorResourceLoader colorResourceLoader;
     private final DrawableResourceLoader drawableResourceLoader;
-    private final RawResourceLoader rawResourceLoader;
-=======
-    private StringResourceLoader stringResourceLoader;
-    private StringArrayResourceLoader stringArrayResourceLoader;
-    private ColorResourceLoader colorResourceLoader;
     private final List<RawResourceLoader> rawResourceLoaders = new ArrayList<RawResourceLoader>();
->>>>>>> 83c8f6d3
     private boolean isInitialized = false;
     private boolean strictI18n = false;
 
@@ -102,19 +79,14 @@
         resourceExtractor.addLocalRClass(rClass);
         resourceExtractor.addSystemRClass(R.class);
 
-<<<<<<< HEAD
         stringResourceLoader = new StringResourceLoader(resourceExtractor);
         pluralResourceLoader = new PluralResourceLoader(resourceExtractor, stringResourceLoader);
         stringArrayResourceLoader = new StringArrayResourceLoader(resourceExtractor, stringResourceLoader);
         colorResourceLoader = new ColorResourceLoader(resourceExtractor);
         attrResourceLoader = new AttrResourceLoader(resourceExtractor);
-        drawableResourceLoader = new DrawableResourceLoader(resourceExtractor, resourceDir);
-        rawResourceLoader = new RawResourceLoader(resourceExtractor, resourceDir);
-
-        this.resourceDir = resourceDir;
-=======
+        drawableResourceLoader = new DrawableResourceLoader(resourceExtractor);
+
         this.resourcePath = Collections.unmodifiableList(resourcePath);
->>>>>>> 83c8f6d3
     }
     
     public void setStrictI18n(boolean strict) {
@@ -133,13 +105,6 @@
 
         if (!resourcePath.isEmpty()) {
             try {
-                File systemResourceDir = getSystemResourceDir(getPathToAndroidResources());
-                File systemValueResourceDir = getValueResourceDir(systemResourceDir);
-                AttrResourceLoader attrResourceLoader = new AttrResourceLoader(resourceExtractor);
-
-                stringResourceLoader = new StringResourceLoader(resourceExtractor);
-                stringArrayResourceLoader = new StringArrayResourceLoader(resourceExtractor, stringResourceLoader);
-                colorResourceLoader = new ColorResourceLoader(resourceExtractor);
                 viewLoader = new ViewLoader(resourceExtractor, attrResourceLoader);
                 menuLoader = new MenuLoader(resourceExtractor, attrResourceLoader);
                 preferenceLoader = new PreferenceLoader(resourceExtractor);
@@ -148,49 +113,35 @@
                 menuLoader.setStrictI18n(strictI18n);
                 preferenceLoader.setStrictI18n(strictI18n);
 
-<<<<<<< HEAD
                 File systemResourceDir = getSystemResourceDir(getPathToAndroidResources());
-                File localValueResourceDir = getValueResourceDir(resourceDir);
                 File systemValueResourceDir = getValueResourceDir(systemResourceDir);
-                File preferenceDir = getPreferenceResourceDir(resourceDir);
-
-                loadStringResources(localValueResourceDir, systemValueResourceDir);
-                loadPluralsResources(localValueResourceDir, systemValueResourceDir);
-                loadValueResources(localValueResourceDir, systemValueResourceDir);
-                loadViewResources(systemResourceDir, resourceDir);
-                loadMenuResources(resourceDir);
-                loadDrawableResources(resourceDir);
-                loadPreferenceResources(preferenceDir);
-            } else {
-                viewLoader = null;
-                menuLoader = null;
-                preferenceLoader = null;
-            }
-        } catch(I18nException e) {
-        	throw e;
-        } catch (Exception e) {
-            throw new RuntimeException(e);
-=======
+
                 loadStringResources(systemValueResourceDir, stringResourceLoader, true);
+                loadPluralsResources(systemValueResourceDir, true);
                 loadValueResources(systemValueResourceDir, stringArrayResourceLoader, colorResourceLoader, attrResourceLoader, true);
-                loadViewResources(systemResourceDir, viewLoader);
+                loadViewResources(systemResourceDir, viewLoader, true);
 
                 for (File resourceDir : resourcePath) {
                     File localValueResourceDir = getValueResourceDir(resourceDir);
                     RawResourceLoader rawResourceLoader = new RawResourceLoader(resourceExtractor, resourceDir);
+                    File preferenceDir = getPreferenceResourceDir(resourceDir);
 
                     loadStringResources(localValueResourceDir, stringResourceLoader, false);
+                    loadPluralsResources(localValueResourceDir, false);
                     loadValueResources(localValueResourceDir, stringArrayResourceLoader, colorResourceLoader, attrResourceLoader, false);
-                    loadViewResources(resourceDir, viewLoader);
+                    loadViewResources(resourceDir, viewLoader, false);
                     loadMenuResources(resourceDir, menuLoader);
+                    loadDrawableResources(resourceDir);
+                    loadPreferenceResources(preferenceDir);
 
                     rawResourceLoaders.add(rawResourceLoader);
                 }
 
+            } catch(I18nException e) {
+                throw e;
             } catch (Exception e) {
                 throw new RuntimeException(e);
             }
->>>>>>> 83c8f6d3
         }
         isInitialized = true;
     }
@@ -204,28 +155,19 @@
         loadValueResourcesFromDirs(stringResourceDocumentLoader, resourceDir, system);
     }
 
-<<<<<<< HEAD
-    private void loadPluralsResources(File localResourceDir, File systemValueResourceDir) throws Exception {
+    private void loadPluralsResources(File resourceDir, boolean system) throws Exception {
         DocumentLoader stringResourceDocumentLoader = new DocumentLoader(this.pluralResourceLoader);
-        loadValueResourcesFromDirs(stringResourceDocumentLoader, localResourceDir, systemValueResourceDir);
-    }
-
-    private void loadValueResources(File localResourceDir, File systemValueResourceDir) throws Exception {
-=======
+        loadValueResourcesFromDirs(stringResourceDocumentLoader, resourceDir, system);
+    }
+
     private void loadValueResources(File resourceDir, StringArrayResourceLoader stringArrayResourceLoader, ColorResourceLoader colorResourceLoader, AttrResourceLoader attrResourceLoader, boolean system) throws Exception {
->>>>>>> 83c8f6d3
         DocumentLoader valueResourceLoader = new DocumentLoader(stringArrayResourceLoader, colorResourceLoader, attrResourceLoader);
         loadValueResourcesFromDirs(valueResourceLoader, resourceDir, system);
     }
 
-    private void loadViewResources(File resourceDir, ViewLoader viewLoader) throws Exception {
+    private void loadViewResources(File resourceDir, ViewLoader viewLoader, boolean system) throws Exception {
         DocumentLoader viewDocumentLoader = new DocumentLoader(viewLoader);
-<<<<<<< HEAD
-        loadLayoutResourceXmlSubDirs(viewDocumentLoader, xmlResourceDir, false);
-        loadLayoutResourceXmlSubDirs(viewDocumentLoader, systemResourceDir, true);
-=======
-        loadLayoutResourceXmlSubDirs(viewDocumentLoader, resourceDir);
->>>>>>> 83c8f6d3
+        loadLayoutResourceXmlSubDirs(viewDocumentLoader, resourceDir, system);
     }
 
     private void loadMenuResources(File xmlResourceDir, MenuLoader menuLoader) throws Exception {
@@ -257,24 +199,18 @@
         }
     }
 
-<<<<<<< HEAD
     private void loadDrawableResourceXmlDirs(DocumentLoader drawableResourceLoader, File xmlResourceDir) throws Exception {
         if (xmlResourceDir != null) {
             drawableResourceLoader.loadResourceXmlDirs(xmlResourceDir.listFiles(DRAWABLE_DIR_FILE_FILTER));
         }
     }
 
-    private void loadValueResourcesFromDirs(DocumentLoader documentLoader, File localValueResourceDir, File systemValueResourceDir) throws Exception {
-        loadValueResourcesFromDir(documentLoader, localValueResourceDir);
-        loadSystemResourceXmlDir(documentLoader, systemValueResourceDir);
-=======
     private void loadValueResourcesFromDirs(DocumentLoader documentLoader, File resourceDir, boolean system) throws Exception {
         if (system) {
             loadSystemResourceXmlDir(documentLoader, resourceDir);
         } else {
             loadValueResourcesFromDir(documentLoader, resourceDir);
         }
->>>>>>> 83c8f6d3
     }
 
     private void loadValueResourcesFromDir(DocumentLoader documentloader, File xmlResourceDir) throws Exception {
@@ -390,16 +326,12 @@
         resourceExtractor = new ResourceExtractor();
         resourcePath = Collections.emptyList();
         this.stringResourceLoader = stringResourceLoader;
-<<<<<<< HEAD
         pluralResourceLoader = null;
         viewLoader = null;
         stringArrayResourceLoader = null;
         attrResourceLoader = null;
         colorResourceLoader = null;
         drawableResourceLoader = null;
-        rawResourceLoader = null;
-=======
->>>>>>> 83c8f6d3
     }
 
     public static ResourceLoader getFrom(Context context) {
