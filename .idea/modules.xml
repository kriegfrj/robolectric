--- conflicted
+++ resolved
@@ -3,10 +3,7 @@
   <component name="ProjectModuleManager">
     <modules>
       <module fileurl="file://$PROJECT_DIR$/robolectric.iml" filepath="$PROJECT_DIR$/robolectric.iml" />
-<<<<<<< HEAD
-=======
       <module fileurl="file://$PROJECT_DIR$/robolectric-gh-pages.iml" filepath="$PROJECT_DIR$/robolectric-gh-pages.iml" />
->>>>>>> d04a153c
     </modules>
   </component>
 </project>
