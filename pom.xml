--- conflicted
+++ resolved
@@ -2,52 +2,26 @@
 <project xmlns="http://maven.apache.org/POM/4.0.0" xmlns:xsi="http://www.w3.org/2001/XMLSchema-instance" xsi:schemaLocation="http://maven.apache.org/POM/4.0.0 http://maven.apache.org/maven-v4_0_0.xsd">
     <modelVersion>4.0.0</modelVersion>
 
-    <groupId>com.squareup.android</groupId>
+    <parent>
+        <groupId>org.sonatype.oss</groupId>
+        <artifactId>oss-parent</artifactId>
+        <version>5</version>
+    </parent>
+
+    <groupId>com.pivotallabs</groupId>
     <artifactId>robolectric</artifactId>
-<<<<<<< HEAD
     <version>2.0-SNAPSHOT</version>
-=======
-    <version>0.1-SNAPSHOT</version>
->>>>>>> 809d8cbb
     <packaging>jar</packaging>
-
     <name>Robolectric</name>
     <description>An alternative Android testing framework.</description>
     <url>http://pivotal.github.com/robolectric/</url>
 
     <properties>
-<<<<<<< HEAD
         <aetherVersion>1.13.1</aetherVersion>
         <mavenVersion>3.0.4</mavenVersion>
         <wagonVersion>2.2</wagonVersion>
     </properties>
 
-=======
-        <project.build.sourceEncoding>UTF-8</project.build.sourceEncoding>
-        <project.reporting.sourceEncoding>UTF-8</project.reporting.sourceEncoding>
-
-        <square.nexus.url>http://example.com/</square.nexus.url>
-    </properties>
-
-    <profiles>
-        <profile>
-            <id>square-nexus</id>
-            <repositories>
-                <repository>
-                    <id>square-nexus</id>
-                    <url>${square.nexus.url}</url>
-                </repository>
-            </repositories>
-        </profile>
-    </profiles>
-
-    <scm>
-        <url>git@github.com:square/robolectric.git</url>
-        <connection>scm:git:git://github.com/square/robolectric.git</connection>
-        <developerConnection>scm:git:git@github.com:square/robolectric.git</developerConnection>
-    </scm>
-
->>>>>>> 809d8cbb
     <dependencies>
         <dependency>
             <groupId>org.hamcrest</groupId>
@@ -107,29 +81,11 @@
         </dependency>
 
         <dependency>
-            <groupId>org.json</groupId>
-            <artifactId>json</artifactId>
-            <version>20080701</version>
-        </dependency>
-
-        <dependency>
             <groupId>com.google.android</groupId>
             <artifactId>android</artifactId>
             <version>4.1.1.4</version>
-<<<<<<< HEAD
-            <!-- <version>4.0.1.2</version> -->
-=======
->>>>>>> 809d8cbb
             <scope>provided</scope>
         </dependency>
-
-        <dependency>
-            <groupId>com.google.android</groupId>
-            <artifactId>support-v4</artifactId>
-            <version>r7</version>
-            <scope>provided</scope>
-        </dependency>
-
 
         <dependency>
             <groupId>com.google.android.maps</groupId>
@@ -141,7 +97,7 @@
         <dependency>
             <groupId>com.google.android</groupId>
             <artifactId>support-v4</artifactId>
-            <version>r6</version>
+            <version>r7</version>
         </dependency>
 
         <dependency>
@@ -274,8 +230,113 @@
                     </filesets>
                 </configuration>
             </plugin>
+
         </plugins>
     </build>
+
+    <profiles>
+        <profile>
+            <id>ant-deps</id>
+            <build>
+                <plugins>
+                    <plugin>
+                        <artifactId>maven-antrun-plugin</artifactId>
+                        <version>1.6</version>
+                        <executions>
+                            <execution>
+                                <id>clean-dependencies</id>
+                                <phase>package</phase>
+                                <goals>
+                                    <goal>run</goal>
+                                </goals>
+                                <configuration>
+                                    <target>
+                                        <delete dir="${project.basedir}/lib/main" />
+                                        <mkdir dir="${project.basedir}/lib/main" />
+                                    </target>
+                                </configuration>
+                            </execution>
+                        </executions>
+                    </plugin>
+                    <plugin>
+                        <artifactId>maven-dependency-plugin</artifactId>
+                        <executions>
+                            <execution>
+                                <id>copy-dependencies</id>
+                                <phase>package</phase>
+                                <goals>
+                                    <goal>copy-dependencies</goal>
+                                </goals>
+                                <configuration>
+                                    <outputDirectory>${project.basedir}/lib/main</outputDirectory>
+                                    <overWriteReleases>false</overWriteReleases>
+                                    <overWriteSnapshots>false</overWriteSnapshots>
+                                    <overWriteIfNewer>true</overWriteIfNewer>
+                                    <excludeArtifactIds>android,maps,mockito-core</excludeArtifactIds>
+                                </configuration>
+                            </execution>
+                        </executions>
+                    </plugin>
+                </plugins>
+            </build>
+        </profile>
+    </profiles>
+
+    <scm>
+        <url>git@github.com:pivotal/robolectric.git</url>
+        <connection>scm:git:git://github.com/pivotal/robolectric.git</connection>
+        <developerConnection>scm:git:git@github.com:pivotal/robolectric.git</developerConnection>
+    </scm>
+
+    <ciManagement>
+        <system>Hudson</system>
+        <url>http://ci.robolectric.org/job/robolectric</url>
+    </ciManagement>
+
+    <developers>
+        <developer>
+            <id>xian</id>
+            <name>Christian Williams</name>
+            <email>xian@pivotallabs.com</email>
+            <organization>Pivotal Labs</organization>
+            <organizationUrl>http://pivotallabs.com/</organizationUrl>
+            <roles>
+                <role>Developer</role>
+            </roles>
+            <timezone>PST/PDT</timezone>
+        </developer>
+        <developer>
+            <id>tyler</id>
+            <name>Tyler Schultz</name>
+            <email>tyler@pivotallabs.com</email>
+            <organization>Pivotal Labs</organization>
+            <organizationUrl>http://pivotallabs.com/</organizationUrl>
+            <roles>
+                <role>Project Owner</role>
+                <role>Developer</role>
+            </roles>
+            <timezone>PST/PDT</timezone>
+        </developer>
+        <developer>
+            <id>phil</id>
+            <name>Phil Goodwin</name>
+            <email>phil@pivotallabs.com</email>
+            <organization>Pivotal Labs</organization>
+            <organizationUrl>http://pivotallabs.com/</organizationUrl>
+            <roles>
+                <role>Developer</role>
+            </roles>
+            <timezone>PST/PDT</timezone>
+        </developer>
+    </developers>
+
+    <mailingLists>
+        <mailingList>
+            <name>User List</name>
+            <post>robolectric@googlegroups.com</post>
+            <archive>http://groups.google.com/group/robolectric</archive>
+        </mailingList>
+    </mailingLists>
 
     <licenses>
         <license>
