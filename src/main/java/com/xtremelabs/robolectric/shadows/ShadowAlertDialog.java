--- conflicted
+++ resolved
@@ -21,7 +21,7 @@
     private CharSequence[] items;
     private String message;
     private DialogInterface.OnClickListener clickListener;
-    private AlertDialog realDialog;
+    private AlertDialog realAlertDialog;
     private boolean isMultiItem;
     private boolean isSingleItem;
     private DialogInterface.OnMultiChoiceClickListener multiChoiceClickListener;
@@ -30,21 +30,16 @@
     private Button positiveButton;
     private Button negativeButton;
     private Button neutralButton;
-<<<<<<< HEAD
-    private boolean isCancelable;
     private View view;
-=======
->>>>>>> 256949ba
 
     /**
      * Non-Android accessor.
      *
      * @return the most recently created {@code AlertDialog}, or null if none has been created during this test run
      */
-<<<<<<< HEAD
     public static AlertDialog getLatestAlertDialog() {
         ShadowAlertDialog dialog = Robolectric.getShadowApplication().getLatestAlertDialog();
-        return dialog == null ? null : dialog.realDialog;
+        return dialog == null ? null : dialog.realAlertDialog;
     }
 
     @Override
@@ -60,10 +55,6 @@
     @Implementation
     public void setView(View view) {
         this.view = view;
-=======
-    public static ShadowAlertDialog getLatestAlertDialog() {
-        return getShadowApplication().getLatestAlertDialog();
->>>>>>> 256949ba
     }
 
     /**
@@ -82,12 +73,12 @@
     public void clickOnItem(int index) {
         if (isMultiItem) {
             checkedItems[index] = !checkedItems[index];
-            multiChoiceClickListener.onClick(realDialog, index, checkedItems[index]);
+            multiChoiceClickListener.onClick(realAlertDialog, index, checkedItems[index]);
         } else {
             if (isSingleItem) {
                 checkedItemIndex = index;
             }
-            clickListener.onClick(realDialog, index);
+            clickListener.onClick(realAlertDialog, index);
         }
     }
 
@@ -141,14 +132,8 @@
      *
      * @return return the index of the checked item clicked on a single-choice dialog
      */
-<<<<<<< HEAD
-    @Override
-    public boolean isCancelable() {
-        return isCancelable;
-=======
     public int getCheckedItemIndex() {
         return checkedItemIndex;
->>>>>>> 256949ba
     }
 
     @Implementation
@@ -333,7 +318,7 @@
 
             ShadowAlertDialog latestAlertDialog = shadowOf(realDialog);
             latestAlertDialog.context = context;
-            latestAlertDialog.realDialog = realDialog;
+            latestAlertDialog.realAlertDialog = realDialog;
             latestAlertDialog.items = items;
             latestAlertDialog.setTitle(title);
             latestAlertDialog.message = message;
