package com.xtremelabs.robolectric.shadows;

import android.view.View;
import android.widget.ViewAnimator;
<<<<<<< HEAD

=======
>>>>>>> 809d8cbb
import com.xtremelabs.robolectric.internal.Implementation;
import com.xtremelabs.robolectric.internal.Implements;

/**
 * Shadow of {@link android.widget.ViewAnimator}
 */
@Implements(ViewAnimator.class)
<<<<<<< HEAD
public class ShadowViewAnimator extends ShadowFrameLayout {
    private int mWhichChild = 0;

    @Implementation
    public void showNext() {
        setDisplayedChild(mWhichChild + 1);
    }

    @Implementation
    public void showPrevious() {
        setDisplayedChild(mWhichChild - 1);
=======
public class ShadowViewAnimator extends ShadowViewGroup {

    private int currentChild = 0;

    @Implementation
    public int getDisplayedChild() {
        return currentChild;
>>>>>>> 809d8cbb
    }

    @Implementation
    public void setDisplayedChild(int whichChild) {
<<<<<<< HEAD
        mWhichChild = whichChild;
        if (whichChild >= getChildCount()) {
            mWhichChild = 0;
        } else if (whichChild < 0) {
            mWhichChild = getChildCount() - 1;
=======
        currentChild = whichChild;
        for (int i = getChildCount() - 1; i >= 0; i--) {
            View child = getChildAt(i);
            child.setVisibility(i == whichChild ? View.VISIBLE : View.GONE);
>>>>>>> 809d8cbb
        }
    }

    @Implementation
<<<<<<< HEAD
    public int getDisplayedChild() {
        return mWhichChild;
    }

    @Implementation
    public View getCurrentView() {
        return getChildAt(mWhichChild);
=======
    public View getCurrentView() {
        return getChildAt(getDisplayedChild());
    }

    @Implementation
    public void showNext() {
        setDisplayedChild((getDisplayedChild() + 1) % getChildCount());
    }

    @Implementation
    public void showPrevious() {
        setDisplayedChild(getDisplayedChild() == 0 ? getChildCount() - 1 : getDisplayedChild() - 1);
>>>>>>> 809d8cbb
    }
}<|MERGE_RESOLUTION|>--- conflicted
+++ resolved
@@ -2,10 +2,6 @@
 
 import android.view.View;
 import android.widget.ViewAnimator;
-<<<<<<< HEAD
-
-=======
->>>>>>> 809d8cbb
 import com.xtremelabs.robolectric.internal.Implementation;
 import com.xtremelabs.robolectric.internal.Implements;
 
@@ -13,19 +9,6 @@
  * Shadow of {@link android.widget.ViewAnimator}
  */
 @Implements(ViewAnimator.class)
-<<<<<<< HEAD
-public class ShadowViewAnimator extends ShadowFrameLayout {
-    private int mWhichChild = 0;
-
-    @Implementation
-    public void showNext() {
-        setDisplayedChild(mWhichChild + 1);
-    }
-
-    @Implementation
-    public void showPrevious() {
-        setDisplayedChild(mWhichChild - 1);
-=======
 public class ShadowViewAnimator extends ShadowViewGroup {
 
     private int currentChild = 0;
@@ -33,36 +16,18 @@
     @Implementation
     public int getDisplayedChild() {
         return currentChild;
->>>>>>> 809d8cbb
     }
 
     @Implementation
     public void setDisplayedChild(int whichChild) {
-<<<<<<< HEAD
-        mWhichChild = whichChild;
-        if (whichChild >= getChildCount()) {
-            mWhichChild = 0;
-        } else if (whichChild < 0) {
-            mWhichChild = getChildCount() - 1;
-=======
         currentChild = whichChild;
         for (int i = getChildCount() - 1; i >= 0; i--) {
             View child = getChildAt(i);
             child.setVisibility(i == whichChild ? View.VISIBLE : View.GONE);
->>>>>>> 809d8cbb
         }
     }
 
     @Implementation
-<<<<<<< HEAD
-    public int getDisplayedChild() {
-        return mWhichChild;
-    }
-
-    @Implementation
-    public View getCurrentView() {
-        return getChildAt(mWhichChild);
-=======
     public View getCurrentView() {
         return getChildAt(getDisplayedChild());
     }
@@ -75,6 +40,5 @@
     @Implementation
     public void showPrevious() {
         setDisplayedChild(getDisplayedChild() == 0 ? getChildCount() - 1 : getDisplayedChild() - 1);
->>>>>>> 809d8cbb
     }
 }