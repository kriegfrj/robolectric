--- conflicted
+++ resolved
@@ -69,8 +69,6 @@
     }
 
     @Implementation
-<<<<<<< HEAD
-=======
     @Override
     public final boolean moveToFirst() {
         try {
@@ -90,17 +88,6 @@
             throw new RuntimeException("SQL exception in moveToNext", e);
         }
         return super.moveToNext();
-    }
-    
-    @Implementation
-    @Override
-    public boolean moveToPrevious() {
-        try {
-            resultSet.previous();
-        } catch (SQLException e) {
-            throw new RuntimeException("SQL exception in moveToPrevious", e);
-        }
-        return super.moveToPrevious();
     }
     
     @Implementation
@@ -115,7 +102,50 @@
     }
 
     @Implementation
->>>>>>> 9c79fcd1
+    @Override
+    public final boolean moveToFirst() {
+        try {
+            resultSet.first();
+        } catch (SQLException e) {
+            throw new RuntimeException("SQL exception in moveToFirst", e);
+        }
+        return super.moveToFirst();
+    }
+
+    @Implementation
+    @Override
+    public boolean moveToNext() {
+        try {
+            resultSet.next();
+        } catch (SQLException e) {
+            throw new RuntimeException("SQL exception in moveToNext", e);
+        }
+        return super.moveToNext();
+    }
+    
+    @Implementation
+    @Override
+    public boolean moveToPrevious() {
+        try {
+            resultSet.previous();
+        } catch (SQLException e) {
+            throw new RuntimeException("SQL exception in moveToPrevious", e);
+        }
+        return super.moveToPrevious();
+    }
+    
+    @Implementation
+    @Override
+    public boolean moveToPosition(int pos) {
+    	try {
+    		resultSet.absolute(pos + 1);
+    	} catch (SQLException e) {
+            throw new RuntimeException("SQL exception in moveToPosition", e);
+        }
+    	return super.moveToPosition(pos);
+    }
+
+    @Implementation
     public byte[] getBlob(int columnIndex) {
     	checkPosition();
         return (byte[]) this.currentRow.get(getColumnNames()[columnIndex]);
