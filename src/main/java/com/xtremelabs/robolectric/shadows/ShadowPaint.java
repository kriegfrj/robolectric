--- conflicted
+++ resolved
@@ -26,15 +26,11 @@
     private int shadowColor;
     private Shader shader;
     private int alpha;
-<<<<<<< HEAD
     private ColorFilter colorFilter;
-=======
-    private ColorFilter filter;
     private boolean antiAlias;
     private boolean dither;
-    
+
     @RealObject Paint paint;
->>>>>>> d5a92b73
 
     @Implementation
     public Shader setShader(Shader shader) {
