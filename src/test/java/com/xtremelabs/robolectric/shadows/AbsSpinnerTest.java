--- conflicted
+++ resolved
@@ -7,11 +7,7 @@
 import android.widget.AdapterView;
 import android.widget.ArrayAdapter;
 import android.widget.Gallery;
-<<<<<<< HEAD
-=======
 import android.widget.Spinner;
-import com.xtremelabs.robolectric.Robolectric;
->>>>>>> 9ef3e37c
 import com.xtremelabs.robolectric.WithTestDefaultsRunner;
 import org.junit.Before;
 import org.junit.Test;
@@ -19,21 +15,18 @@
 
 @RunWith(WithTestDefaultsRunner.class)
 public class AbsSpinnerTest {
+    private Context context;
     private AdapterView adapterView;
 	private Spinner spinner;
 	private ArrayAdapter<String> arrayAdapter;
 
     @Before
     public void setUp() throws Exception {
-<<<<<<< HEAD
-=======
-        Robolectric.bindDefaultShadowClasses();
-        Context context = new Activity();
->>>>>>> 9ef3e37c
-        adapterView = new Gallery(new Activity());
+        context = new Activity();
+        adapterView = new Gallery(context);
 		spinner = new Spinner(context);
 		String [] testItems = {"foo", "bar"};
-		arrayAdapter = new MyArrayAdapter(context, testItems);
+		arrayAdapter = new MyArrayAdapter(this.context, testItems);
     }
 
     @Test
