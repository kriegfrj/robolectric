<?xml version="1.0" encoding="UTF-8"?>
<project xmlns="http://maven.apache.org/POM/4.0.0" xmlns:xsi="http://www.w3.org/2001/XMLSchema-instance"
         xsi:schemaLocation="http://maven.apache.org/POM/4.0.0 http://maven.apache.org/maven-v4_0_0.xsd">
    <modelVersion>4.0.0</modelVersion>

    <parent>
        <groupId>org.sonatype.oss</groupId>
        <artifactId>oss-parent</artifactId>
        <version>5</version>
    </parent>

    <groupId>com.pivotallabs</groupId>
    <artifactId>robolectric</artifactId>
<<<<<<< HEAD
    <version>2.0-SNAPSHOT</version>
=======
    <version>0.9.9-SNAPSHOT</version>
>>>>>>> ae5f1ea0
    <packaging>jar</packaging>
    <name>Robolectric</name>
    <description>An alternative Android testing framework.</description>
    <url>http://pivotal.github.com/robolectric/</url>

    <dependencies>
        <dependency>
            <groupId>org.hamcrest</groupId>
            <artifactId>hamcrest-core</artifactId>
            <version>1.2</version>
            <scope>provided</scope>
        </dependency>

        <dependency>
            <groupId>junit</groupId>
            <artifactId>junit</artifactId>
            <version>4.8.2</version>
            <scope>provided</scope>
        </dependency>

        <dependency>
            <groupId>org.objenesis</groupId>
            <artifactId>objenesis</artifactId>
            <version>1.0</version>
        </dependency>

        <dependency>
            <groupId>com.h2database</groupId>
            <artifactId>h2</artifactId>
            <version>1.2.147</version>
        </dependency>

        <dependency>
            <groupId>org.javassist</groupId>
            <artifactId>javassist</artifactId>
            <version>3.14.0-GA</version>
        </dependency>

        <dependency>
            <groupId>commons-logging</groupId>
            <artifactId>commons-logging</artifactId>
            <version>1.1.1</version>
        </dependency>

        <dependency>
            <groupId>commons-codec</groupId>
            <artifactId>commons-codec</artifactId>
            <version>1.3</version>
        </dependency>

        <dependency>
            <groupId>org.apache.httpcomponents</groupId>
            <artifactId>httpclient</artifactId>
            <version>4.0.3</version>
        </dependency>

        <dependency>
            <groupId>com.google.android</groupId>
            <artifactId>android</artifactId>
            <version>2.3.1</version>
            <scope>provided</scope>
        </dependency>

        <dependency>
            <groupId>com.google.android.maps</groupId>
            <artifactId>maps</artifactId>
            <version>9</version>
            <scope>provided</scope>
        </dependency>

        <dependency>
            <groupId>org.mockito</groupId>
            <artifactId>mockito-core</artifactId>
            <version>1.8.5</version>
            <scope>test</scope>
        </dependency>

        <dependency>
            <groupId>net.sf.kxml</groupId>
            <artifactId>kxml2</artifactId>
            <version>2.2.2</version>
        </dependency>
    </dependencies>

    <build>
        <plugins>
            <plugin>
                <artifactId>maven-compiler-plugin</artifactId>
                <version>2.3.2</version>
                <configuration>
                    <source>1.6</source>
                    <target>1.6</target>
                </configuration>
            </plugin>
            <plugin>
                <groupId>org.apache.maven.plugins</groupId>
                <artifactId>maven-surefire-plugin</artifactId>
                <version>2.6</version>
                <configuration>
                    <excludes>
                        <exclude>**/Test*.java</exclude>
                    </excludes>
                </configuration>
            </plugin>

            <plugin>
                <artifactId>maven-assembly-plugin</artifactId>
                <version>2.2</version>
                <configuration>
                    <descriptorRefs>
                        <descriptorRef>jar-with-dependencies</descriptorRef>
                    </descriptorRefs>
                </configuration>
                <executions>
                    <execution>
                        <id>make-assembly</id>
                        <phase>package</phase>
                        <goals>
                            <goal>single</goal>
                        </goals>
                    </execution>
                </executions>
            </plugin>
        </plugins>
    </build>

    <profiles>
        <profile>
            <id>ant-deps</id>
            <build>
                <plugins>
                    <plugin>
                        <artifactId>maven-antrun-plugin</artifactId>
                        <version>1.6</version>
                        <executions>
                            <execution>
                                <id>clean-dependencies</id>
                                <phase>package</phase>
                                <goals>
                                    <goal>run</goal>
                                </goals>
                                <configuration>
                                    <target>
                                        <delete dir="${project.basedir}/lib/main"/>
                                        <mkdir dir="${project.basedir}/lib/main"/>
                                    </target>
                                </configuration>
                            </execution>
                        </executions>
                    </plugin>
                    <plugin>
                        <artifactId>maven-dependency-plugin</artifactId>
                        <executions>
                            <execution>
                                <id>copy-dependencies</id>
                                <phase>package</phase>
                                <goals>
                                    <goal>copy-dependencies</goal>
                                </goals>
                                <configuration>
                                    <outputDirectory>${project.basedir}/lib/main</outputDirectory>
                                    <overWriteReleases>false</overWriteReleases>
                                    <overWriteSnapshots>false</overWriteSnapshots>
                                    <overWriteIfNewer>true</overWriteIfNewer>
                                    <excludeArtifactIds>android,maps,mockito-core</excludeArtifactIds>
                                </configuration>
                            </execution>
                        </executions>
                    </plugin>
                </plugins>
            </build>
        </profile>
    </profiles>

    <scm>
        <url>git@github.com:pivotal/robolectric.git</url>
        <connection>scm:git:git://github.com/pivotal/robolectric.git</connection>
        <developerConnection>scm:git:git@github.com:pivotal/robolectric.git</developerConnection>
    </scm>

    <ciManagement>
        <system>Hudson</system>
        <url>http://cibuilder.pivotallabs.com:8080/job/robolectric/</url>
    </ciManagement>

    <developers>
        <developer>
            <id>xian</id>
            <name>Christian Williams</name>
            <email>xian@pivotallabs.com</email>
            <organization>Pivotal Labs</organization>
            <organizationUrl>http://pivotallabs.com/</organizationUrl>
            <roles>
                <role>Developer</role>
            </roles>
            <timezone>PST/PDT</timezone>
        </developer>
        <developer>
            <id>tyler</id>
            <name>Tyler Schultz</name>
            <email>tyler@pivotallabs.com</email>
            <organization>Pivotal Labs</organization>
            <organizationUrl>http://pivotallabs.com/</organizationUrl>
            <roles>
                <role>Project Owner</role>
                <role>Developer</role>
            </roles>
            <timezone>PST/PDT</timezone>
        </developer>
        <developer>
            <id>phil</id>
            <name>Phil Goodwin</name>
            <email>phil@pivotallabs.com</email>
            <organization>Pivotal Labs</organization>
            <organizationUrl>http://pivotallabs.com/</organizationUrl>
            <roles>
                <role>Developer</role>
            </roles>
            <timezone>PST/PDT</timezone>
        </developer>
    </developers>

    <mailingLists>
        <mailingList>
            <name>User List</name>
            <post>robolectric@googlegroups.com</post>
            <archive>http://groups.google.com/group/robolectric</archive>
        </mailingList>
    </mailingLists>

    <licenses>
        <license>
            <name>MIT license</name>
            <comments>
                The MIT License

                Copyright (c) 2010 Xtreme Labs and Pivotal Labs

                Permission is hereby granted, free of charge, to any person obtaining a copy
                of this software and associated documentation files (the "Software"), to deal
                in the Software without restriction, including without limitation the rights
                to use, copy, modify, merge, publish, distribute, sublicense, and/or sell
                copies of the Software, and to permit persons to whom the Software is
                furnished to do so, subject to the following conditions:

                The above copyright notice and this permission notice shall be included in
                all copies or substantial portions of the Software.

                THE SOFTWARE IS PROVIDED "AS IS", WITHOUT WARRANTY OF ANY KIND, EXPRESS OR
                IMPLIED, INCLUDING BUT NOT LIMITED TO THE WARRANTIES OF MERCHANTABILITY,
                FITNESS FOR A PARTICULAR PURPOSE AND NONINFRINGEMENT. IN NO EVENT SHALL THE
                AUTHORS OR COPYRIGHT HOLDERS BE LIABLE FOR ANY CLAIM, DAMAGES OR OTHER
                LIABILITY, WHETHER IN AN ACTION OF CONTRACT, TORT OR OTHERWISE, ARISING FROM,
                OUT OF OR IN CONNECTION WITH THE SOFTWARE OR THE USE OR OTHER DEALINGS IN
                THE SOFTWARE.
            </comments>
        </license>
    </licenses>
</project><|MERGE_RESOLUTION|>--- conflicted
+++ resolved
@@ -11,11 +11,7 @@
 
     <groupId>com.pivotallabs</groupId>
     <artifactId>robolectric</artifactId>
-<<<<<<< HEAD
     <version>2.0-SNAPSHOT</version>
-=======
-    <version>0.9.9-SNAPSHOT</version>
->>>>>>> ae5f1ea0
     <packaging>jar</packaging>
     <name>Robolectric</name>
     <description>An alternative Android testing framework.</description>
@@ -91,12 +87,6 @@
             <artifactId>mockito-core</artifactId>
             <version>1.8.5</version>
             <scope>test</scope>
-        </dependency>
-
-        <dependency>
-            <groupId>net.sf.kxml</groupId>
-            <artifactId>kxml2</artifactId>
-            <version>2.2.2</version>
         </dependency>
     </dependencies>
 
@@ -159,8 +149,8 @@
                                 </goals>
                                 <configuration>
                                     <target>
-                                        <delete dir="${project.basedir}/lib/main"/>
-                                        <mkdir dir="${project.basedir}/lib/main"/>
+                                        <delete dir="${project.basedir}/lib/main" />
+                                        <mkdir dir="${project.basedir}/lib/main" />
                                     </target>
                                 </configuration>
                             </execution>
