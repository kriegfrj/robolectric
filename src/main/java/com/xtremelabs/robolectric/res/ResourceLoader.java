--- conflicted
+++ resolved
@@ -23,7 +23,6 @@
 import com.xtremelabs.robolectric.util.PropertiesHelper;
 
 public class ResourceLoader {
-<<<<<<< HEAD
 	private static final FileFilter MENU_DIR_FILE_FILTER = new FileFilter() {
 		@Override
 		public boolean accept(File file) {
@@ -45,6 +44,7 @@
 
 	private File resourceDir;
 	private File assetsDir;
+	private int sdkVersion;
 
 	private final ResourceExtractor resourceExtractor;
 	private ViewLoader viewLoader;
@@ -60,7 +60,8 @@
 	// TODO: get these value from the xml resources instead [xw 20101011]
 	public final Map<Integer, Integer> dimensions = new HashMap<Integer, Integer>();
 
-	public ResourceLoader(Class rClass, File resourceDir, File assetsDir) throws Exception {
+	public ResourceLoader(int sdkVersion, Class rClass, File resourceDir, File assetsDir) throws Exception {
+		this.sdkVersion = sdkVersion;
 		this.assetsDir = assetsDir;
 		resourceExtractor = new ResourceExtractor();
 		resourceExtractor.addLocalRClass(rClass);
@@ -83,7 +84,7 @@
 		try {
 			if (resourceDir != null) {
 				viewLoader = new ViewLoader(resourceExtractor, attrResourceLoader);
-				menuLoader = new MenuLoader(resourceExtractor);
+				menuLoader = new MenuLoader(resourceExtractor, attrResourceLoader);
 				preferenceLoader = new PreferenceLoader(resourceExtractor, attrResourceLoader);
 
 				File systemResourceDir = getSystemResourceDir(getPathToAndroidResources());
@@ -320,279 +321,8 @@
 		init();
 		return preferenceLoader.inflatePreference(context, resource);
 	}
-=======
-    private static final FileFilter MENU_DIR_FILE_FILTER = new FileFilter() {
-        @Override
-        public boolean accept(File file) {
-            return isMenuDirectory(file.getPath());
-        }
-    };
-    private static final FileFilter LAYOUT_DIR_FILE_FILTER = new FileFilter() {
-        @Override
-        public boolean accept(File file) {
-            return isLayoutDirectory(file.getPath());
-        }
-    };
-
-    private File resourceDir;
-    private File assetsDir;
-    private int sdkVersion;
-
-    private final ResourceExtractor resourceExtractor;
-    private ViewLoader viewLoader;
-    private MenuLoader menuLoader;
-    private final StringResourceLoader stringResourceLoader;
-    private final StringArrayResourceLoader stringArrayResourceLoader;
-    private final AttrResourceLoader attrResourceLoader;
-    private final ColorResourceLoader colorResourceLoader;
-    private final RawResourceLoader rawResourceLoader;
-    private boolean isInitialized = false;
-
-    // TODO: get these value from the xml resources instead [xw 20101011]
-    public final Map<Integer, Integer> dimensions = new HashMap<Integer, Integer>();
-
-    public ResourceLoader(int sdkVersion, Class rClass, File resourceDir, File assetsDir) throws Exception {
-        this.sdkVersion = sdkVersion;
-        this.assetsDir = assetsDir;
-        resourceExtractor = new ResourceExtractor();
-        resourceExtractor.addLocalRClass(rClass);
-        resourceExtractor.addSystemRClass(R.class);
-
-        stringResourceLoader = new StringResourceLoader(resourceExtractor);
-        stringArrayResourceLoader = new StringArrayResourceLoader(resourceExtractor, stringResourceLoader);
-        colorResourceLoader = new ColorResourceLoader(resourceExtractor);
-        attrResourceLoader = new AttrResourceLoader(resourceExtractor);
-        rawResourceLoader = new RawResourceLoader(resourceExtractor, resourceDir);
-
-        this.resourceDir = resourceDir;
-    }
-
-    private void init() {
-        if (isInitialized) {
-            return;
-        }
-
-        try {
-            if (resourceDir != null) {
-                viewLoader = new ViewLoader(resourceExtractor, attrResourceLoader);
-                menuLoader = new MenuLoader(resourceExtractor, attrResourceLoader);
-
-                File systemResourceDir = getSystemResourceDir(getPathToAndroidResources());
-                File localValueResourceDir = getValueResourceDir(resourceDir);
-                File systemValueResourceDir = getValueResourceDir(systemResourceDir);
-
-                loadStringResources(localValueResourceDir, systemValueResourceDir);
-                loadValueResources(localValueResourceDir, systemValueResourceDir);
-                loadViewResources(systemResourceDir, resourceDir);
-                loadMenuResources(resourceDir);
-            } else {
-                viewLoader = null;
-                menuLoader = null;
-            }
-        } catch (Exception e) {
-            throw new RuntimeException(e);
-        }
-        isInitialized = true;
-    }
-
-    private File getSystemResourceDir(String pathToAndroidResources) {
-        return pathToAndroidResources != null ? new File(pathToAndroidResources) : null;
-    }
-
-    private void loadStringResources(File localResourceDir, File systemValueResourceDir) throws Exception {
-        DocumentLoader stringResourceDocumentLoader = new DocumentLoader(this.stringResourceLoader);
-        loadValueResourcesFromDirs(stringResourceDocumentLoader, localResourceDir, systemValueResourceDir);
-    }
-
-    private void loadValueResources(File localResourceDir, File systemValueResourceDir) throws Exception {
-        DocumentLoader valueResourceLoader = new DocumentLoader(stringArrayResourceLoader, colorResourceLoader, attrResourceLoader);
-        loadValueResourcesFromDirs(valueResourceLoader, localResourceDir, systemValueResourceDir);
-    }
-
-    private void loadViewResources(File systemResourceDir, File xmlResourceDir) throws Exception {
-        DocumentLoader viewDocumentLoader = new DocumentLoader(viewLoader);
-        loadLayoutResourceXmlSubDirs(viewDocumentLoader, xmlResourceDir);
-        loadLayoutResourceXmlSubDirs(viewDocumentLoader, systemResourceDir);
-    }
-
-    private void loadMenuResources(File xmlResourceDir) throws Exception {
-        DocumentLoader menuDocumentLoader = new DocumentLoader(menuLoader);
-        loadMenuResourceXmlDirs(menuDocumentLoader, xmlResourceDir);
-    }
-
-    private void loadLayoutResourceXmlSubDirs(DocumentLoader layoutDocumentLoader, File xmlResourceDir) throws Exception {
-        if (xmlResourceDir != null) {
-            layoutDocumentLoader.loadResourceXmlDirs(xmlResourceDir.listFiles(LAYOUT_DIR_FILE_FILTER));
-        }
-    }
-
-    private void loadMenuResourceXmlDirs(DocumentLoader menuDocumentLoader, File xmlResourceDir) throws Exception {
-        if (xmlResourceDir != null) {
-            menuDocumentLoader.loadResourceXmlDirs(xmlResourceDir.listFiles(MENU_DIR_FILE_FILTER));
-        }
-    }
-
-    private void loadValueResourcesFromDirs(DocumentLoader documentLoader, File localValueResourceDir, File systemValueResourceDir) throws Exception {
-        loadValueResourcesFromDir(documentLoader, localValueResourceDir);
-        loadSystemResourceXmlDir(documentLoader, systemValueResourceDir);
-    }
-
-    private void loadValueResourcesFromDir(DocumentLoader documentloader, File xmlResourceDir) throws Exception {
-        if (xmlResourceDir != null) {
-            documentloader.loadResourceXmlDir(xmlResourceDir);
-        }
-    }
-
-    private void loadSystemResourceXmlDir(DocumentLoader documentLoader, File stringResourceDir) throws Exception {
-        if (stringResourceDir != null) {
-            documentLoader.loadSystemResourceXmlDir(stringResourceDir);
-        }
-    }
-
-    private File getValueResourceDir(File xmlResourceDir) {
-        return xmlResourceDir != null ? new File(xmlResourceDir, "values") : null;
-    }
-
-    private String getPathToAndroidResources() {
-        String resourcePath;
-        if ((resourcePath = getAndroidResourcePathFromLocalProperties()) != null) {
-            return resourcePath;
-        } else if ((resourcePath = getAndroidResourcePathFromSystemEnvironment()) != null) {
-            return resourcePath;
-        } else if ((resourcePath = getAndroidResourcePathByExecingWhichAndroid()) != null) {
-            return resourcePath;
-        }
-
-        System.out.println("WARNING: Unable to find path to Android SDK");
-        return null;
-    }
-
-    private String getAndroidResourcePathFromLocalProperties() {
-        // Hand tested
-        // This is the path most often taken by IntelliJ
-        File rootDir = resourceDir.getParentFile();
-        String localPropertiesFileName = "local.properties";
-        File localPropertiesFile = new File(rootDir, localPropertiesFileName);
-        if (!localPropertiesFile.exists()) {
-            localPropertiesFile = new File(localPropertiesFileName);
-        }
-        if (localPropertiesFile.exists()) {
-            Properties localProperties = new Properties();
-            try {
-                localProperties.load(new FileInputStream(localPropertiesFile));
-                PropertiesHelper.doSubstitutions(localProperties);
-                String sdkPath = localProperties.getProperty("sdk.dir");
-                if (sdkPath != null) {
-                    return getResourcePathFromSdkPath(sdkPath);
-                }
-            } catch (IOException e) {
-                // fine, we'll try something else
-            }
-        }
-        return null;
-    }
-
-    private String getAndroidResourcePathFromSystemEnvironment() {
-        // Hand tested
-        String resourcePath = System.getenv().get("ANDROID_HOME");
-        if (resourcePath != null) {
-            return new File(resourcePath, getAndroidResourceSubPath()).toString();
-        }
-        return null;
-    }
-
-    private String getAndroidResourcePathByExecingWhichAndroid() {
-        // Hand tested
-        // Should always work from the command line. Often fails in IDEs because they don't pass the full PATH in the environment
-        try {
-            Process process = Runtime.getRuntime().exec(new String[]{"which", "android"});
-            String sdkPath = new BufferedReader(new InputStreamReader(process.getInputStream())).readLine();
-            if (sdkPath != null && sdkPath.endsWith("tools/android")) {
-                return getResourcePathFromSdkPath(sdkPath.substring(0, sdkPath.indexOf("tools/android")));
-            }
-        } catch (IOException e) {
-            // fine we'll try something else
-        }
-        return null;
-    }
-
-    private String getResourcePathFromSdkPath(String sdkPath) {
-        File androidResourcePath = new File(sdkPath, getAndroidResourceSubPath());
-        return androidResourcePath.exists() ? androidResourcePath.toString() : null;
-    }
-
-    private String getAndroidResourceSubPath() {
-        return "platforms/android-" + sdkVersion + "/data/res";
-    }
-
-    static boolean isLayoutDirectory(String path) {
-        return path.contains(File.separator + "layout");
-    }
-
-    static boolean isMenuDirectory(String path) {
-        return path.contains(File.separator + "menu");
-    }
-
-    /*
-    * For tests only...
-    */
-    protected ResourceLoader(StringResourceLoader stringResourceLoader) {
-        resourceExtractor = new ResourceExtractor();
-        this.stringResourceLoader = stringResourceLoader;
-        viewLoader = null;
-        stringArrayResourceLoader = null;
-        attrResourceLoader = null;
-        colorResourceLoader = null;
-        rawResourceLoader = null;
-    }
-
-    public static ResourceLoader getFrom(Context context) {
-        ResourceLoader resourceLoader = shadowOf(context.getApplicationContext()).getResourceLoader();
-        resourceLoader.init();
-        return resourceLoader;
-    }
-
-    public String getNameForId(int viewId) {
-        init();
-        return resourceExtractor.getResourceName(viewId);
-    }
-
-    public View inflateView(Context context, int resource, ViewGroup viewGroup) {
-        init();
-        return viewLoader.inflateView(context, resource, viewGroup);
-    }
-
-    public int getColorValue(int id) {
-        init();
-        return colorResourceLoader.getValue(id);
-    }
-
-    public String getStringValue(int id) {
-        init();
-        return stringResourceLoader.getValue(id);
-    }
-
-    public InputStream getRawValue(int id) {
-        init();
-        return rawResourceLoader.getValue(id);
-    }
-
-    public String[] getStringArrayValue(int id) {
-        init();
-        return stringArrayResourceLoader.getArrayValue(id);
-    }
-
-    public void inflateMenu(Context context, int resource, Menu root) {
-        init();
-        menuLoader.inflateMenu(context, resource, root);
-    }
-
-    public File getAssetsBase() {
-        return assetsDir;
-    }
-
-    public ResourceExtractor getResourceExtractor() {
-        return resourceExtractor;
-    }
->>>>>>> 4105051d
+
+	public ResourceExtractor getResourceExtractor() {
+		return resourceExtractor;
+	}
 }