package com.xtremelabs.robolectric;

import android.app.Application;
import android.net.Uri__FromAndroid;
import com.xtremelabs.robolectric.bytecode.AndroidTranslator;
import com.xtremelabs.robolectric.bytecode.ClassHandler;
import com.xtremelabs.robolectric.bytecode.RobolectricClassLoader;
import com.xtremelabs.robolectric.bytecode.ShadowWrangler;
import com.xtremelabs.robolectric.bytecode.Vars;
import com.xtremelabs.robolectric.internal.RealObject;
import com.xtremelabs.robolectric.internal.RobolectricTestRunnerInterface;
import com.xtremelabs.robolectric.res.ResourceLoader;
import com.xtremelabs.robolectric.shadows.ShadowApplication;
import org.junit.runners.BlockJUnit4ClassRunner;
import org.junit.runners.model.FrameworkMethod;
import org.junit.runners.model.InitializationError;
import org.junit.runners.model.Statement;
import org.w3c.dom.Document;
import org.xml.sax.SAXException;

import javax.xml.parsers.DocumentBuilder;
import javax.xml.parsers.DocumentBuilderFactory;
import javax.xml.parsers.ParserConfigurationException;
import java.io.File;
import java.io.IOException;
import java.lang.reflect.Constructor;
import java.lang.reflect.Method;
import java.net.MalformedURLException;
import java.net.URL;
import java.net.URLClassLoader;
import java.util.HashMap;
import java.util.Map;

/**
 * Installs a {@link RobolectricClassLoader} and {@link com.xtremelabs.robolectric.res.ResourceLoader} in order to
 * provide a simulation of the Android runtime environment.
 */
public class RobolectricTestRunner extends BlockJUnit4ClassRunner implements RobolectricTestRunnerInterface {
    private static RobolectricClassLoader defaultLoader;
<<<<<<< HEAD
    private static Map<RootAndDirectory, ResourceLoader> resourceLoaderForRootAndDirectory = new HashMap<RootAndDirectory, ResourceLoader>();
    public static final boolean USE_REAL_ANDROID_SOURCES = true;
=======
    private static Map<RobolectricConfig, ResourceLoader> resourceLoaderForRootAndDirectory = new HashMap<RobolectricConfig, ResourceLoader>();
>>>>>>> c321c87e

    // fields in the RobolectricTestRunner in the original ClassLoader
    private RobolectricClassLoader classLoader;
    private ClassHandler classHandler;
    private RobolectricTestRunnerInterface delegate;

    // fields in the RobolectricTestRunner in the instrumented ClassLoader
    private RobolectricConfig robolectricConfig;

    private static RobolectricClassLoader getDefaultLoader() {
        if (defaultLoader == null) {
            if (USE_REAL_ANDROID_SOURCES) {
                String androidSourcesPrefix = "file:///Volumes/AndroidSource";
                URLClassLoader realAndroidJarsClassLoader = new URLClassLoader(new URL[]{
                        parseUrl("file:///Users/pivotal/android/add-ons/addon_google_apis_google_inc_8/libs/maps.jar"),
                        parseUrl(androidSourcesPrefix + "/out/target/common/obj/JAVA_LIBRARIES/framework_intermediates/classes.jar"),
                        parseUrl(androidSourcesPrefix + "/prebuilt/common/kxml2/kxml2-2.3.0.jar")
                }, null);
                defaultLoader = new RobolectricClassLoader(realAndroidJarsClassLoader, ShadowWrangler.getInstance());
            } else {
                defaultLoader = new RobolectricClassLoader(ShadowWrangler.getInstance());
            }
        }
        return defaultLoader;
    }

    private static URL parseUrl(String url) {
        try {
            return new URL(url);
        } catch (MalformedURLException e) {
            throw new RuntimeException(e);
        }
    }

    /**
     * Creates a runner to run {@code testClass}. Looks in your working directory for your AndroidManifest.xml file
     * and res directory.
     *
     * @param testClass            the test class to be run
     * @throws InitializationError if junit says so
     */
    public RobolectricTestRunner(Class<?> testClass) throws InitializationError {
        this(testClass, new File("."));
    }

    /**
     * Call this constructor in subclasses in order to specify non-default configuration (e.g. location of the
     * AndroidManifest.xml file and resource directory).
     *
     * @param testClass            the test class to be run
     * @param robolectricConfig               the configuration data
     * @throws InitializationError if junit says so
     */
    protected RobolectricTestRunner(Class<?> testClass, RobolectricConfig robolectricConfig)
            throws InitializationError {
        this(testClass,
                isInstrumented() ? null : ShadowWrangler.getInstance(),
                isInstrumented() ? null : getDefaultLoader(),
                robolectricConfig);
    }

    /**
     * Call this constructor in subclasses in order to specify the project root directory.
     *
     * @param testClass            the test class to be run
     * @param androidProjectRoot   the directory containing your AndroidManifest.xml file and res dir
     * @throws InitializationError if the test class is malformed
     */
    public RobolectricTestRunner(Class<?> testClass, File androidProjectRoot) throws InitializationError {
        this(testClass, new File(androidProjectRoot, "AndroidManifest.xml"), new File(androidProjectRoot, "res"));
    }

    /**
     * Call this constructor in subclasses in order to specify the project root directory.
     *
     * @param testClass            the test class to be run
     * @param androidProjectRoot   the directory containing your AndroidManifest.xml file and res dir
     * @throws InitializationError if junit says so
     * @deprecated Use {@link #RobolectricTestRunner(Class, File)} instead.
     */
    public RobolectricTestRunner(Class<?> testClass, String androidProjectRoot) throws InitializationError {
        this(testClass, new File(androidProjectRoot));
    }

    /**
     * Call this constructor in subclasses in order to specify the location of the AndroidManifest.xml file and the
     * resource directory. The #androidManifestPath is used to locate the AndroidManifest.xml file which, in turn,
     * contains package name for the {@code R} class which contains the identifiers for all of the resources. The
     * resource directory is where the resource loader will look for resources to load.
     *
     * @param testClass            the test class to be run
     * @param androidManifestPath  the AndroidManifest.xml file
     * @param resourceDirectory    the directory containing the project's resources
     * @throws InitializationError if junit says so
     */
    protected RobolectricTestRunner(Class<?> testClass, File androidManifestPath, File resourceDirectory)
            throws InitializationError {
        this(testClass,
                isInstrumented() ? null : ShadowWrangler.getInstance(),
                isInstrumented() ? null : getDefaultLoader(),
                new RobolectricConfig(androidManifestPath, resourceDirectory));
    }

    /**
     * Call this constructor in subclasses in order to specify the location of the AndroidManifest.xml file and the
     * resource directory. The #androidManifestPath is used to locate the AndroidManifest.xml file which, in turn,
     * contains package name for the {@code R} class which contains the identifiers for all of the resources. The
     * resource directory is where the resource loader will look for resources to load.
     *
     * @param testClass           the test class to be run
     * @param androidManifestPath the relative path to the AndroidManifest.xml file
     * @param resourceDirectory   the relative path to the directory containing the project's resources
     * @throws InitializationError if junit says so
     * @deprecated Use {@link #RobolectricTestRunner(Class, File, File)} instead.
     */
    protected RobolectricTestRunner(Class<?> testClass, String androidManifestPath, String resourceDirectory)
            throws InitializationError {
        this(testClass, new File(androidManifestPath), new File(resourceDirectory));
    }

    /**
     * This is not the constructor you are looking for... probably. This constructor creates a bridge between the test
     * runner called by JUnit and a second instance of the test runner that is loaded via the instrumenting class
     * loader. This instrumented instance of the test runner, along with the instrumented instance of the actual test,
     * provides access to Robolectric's features and the un-instrumented instance of the test runner delegates most of
     * the interesting test runner behavior to it. Providing your own class handler and class loader here in order to
     * get different functionality is a difficult and dangerous project. If you need to customize the project root and
     * resource directory, use {@link #RobolectricTestRunner(Class, String, String)}. For other extensions, consider
     * creating a subclass and overriding the documented methods of this class.
     *
     * @param testClass           the test class to be run
     * @param classHandler        the {@link ClassHandler} to use to in shadow delegation
     * @param classLoader         the {@link RobolectricClassLoader}
     * @param robolectricConfig              the configuration
     * @throws InitializationError if junit says so
     */
    protected RobolectricTestRunner(Class<?> testClass, ClassHandler classHandler, RobolectricClassLoader classLoader, RobolectricConfig robolectricConfig) throws InitializationError {
        super(isInstrumented() ? testClass : classLoader.bootstrap(testClass));

        if (!isInstrumented()) {
            this.classHandler = classHandler;
            this.classLoader = classLoader;
            this.robolectricConfig = robolectricConfig;

            delegateLoadingOf(Uri__FromAndroid.class.getName());
            delegateLoadingOf(RobolectricTestRunnerInterface.class.getName());
            delegateLoadingOf(RealObject.class.getName());
            delegateLoadingOf(ShadowWrangler.class.getName());
<<<<<<< HEAD
            delegateLoadingOf(Vars.class.getName());
=======
            delegateLoadingOf(RobolectricConfig.class.getName());
>>>>>>> c321c87e

            Class<?> delegateClass = classLoader.bootstrap(this.getClass());
            try {
                Constructor constructorForDelegate = delegateClass.getConstructor(Class.class);
                this.delegate = (RobolectricTestRunnerInterface) constructorForDelegate.newInstance(classLoader.bootstrap(testClass));
                this.delegate.setRobolectricConfig(robolectricConfig);
            } catch (Exception e) {
                throw new RuntimeException(e);
            }
        }
    }

    private static boolean isInstrumented() {
        return RobolectricTestRunner.class.getClassLoader().getClass().getName().contains(RobolectricClassLoader.class.getName());
    }

    /**
     * Only used when creating the delegate instance within the instrumented ClassLoader.
     *
     * This is not the constructor you are looking for.
     */
    @SuppressWarnings({"UnusedDeclaration", "JavaDoc"})
    protected RobolectricTestRunner(Class<?> testClass, ClassHandler classHandler, RobolectricConfig robolectricConfig) throws InitializationError {
        super(testClass);
        this.classHandler = classHandler;
        this.robolectricConfig = robolectricConfig;
    }

    protected void delegateLoadingOf(String className) {
        classLoader.delegateLoadingOf(className);
    }

    @Override protected Statement methodBlock(final FrameworkMethod method) {
        if (classHandler != null) classHandler.beforeTest();
        delegate.internalBeforeTest(method.getMethod());

        final Statement statement = super.methodBlock(method);
        return new Statement() {
            @Override public void evaluate() throws Throwable {
                // todo: this try/finally probably isn't right -- should mimic RunAfters? [xw]
                try {
                    statement.evaluate();
                } finally {
                    delegate.internalAfterTest(method.getMethod());
                    if (classHandler != null) classHandler.afterTest();
                }
            }
        };
    }

    /*
     * Wraps the test execution with code that checks for outstanding direct calls just before the check for expected
     * exceptions. This lets us write tests that expect this exception.
     */
    @Override protected Statement methodInvoker(FrameworkMethod method, Object test) {
        return new ExpectNoOutstandingDirectCalls(super.methodInvoker(method, test));
    }

    /*
     * Called before each test method is run. Sets up the simulation of the Android runtime environment.
     */
    @Override public void internalBeforeTest(Method method) {
        setupApplicationState(robolectricConfig);

        beforeTest(method);
    }

    @Override public void internalAfterTest(Method method) {
        afterTest(method);
    }

    @Override public void setRobolectricConfig(RobolectricConfig robolectricConfig) {
        this.robolectricConfig = robolectricConfig;
    }

    /**
     * Called before each test method is run.
     *
     * @param method the test method about to be run
     */
    public void beforeTest(Method method) {
    }

    /**
     * Called after each test method is run.
     *
     * @param method the test method that just ran.
     */
    public void afterTest(Method method) {
    }

    /**
     * You probably don't want to override this method. Override #prepareTest(Object) instead.
     *
     * @see BlockJUnit4ClassRunner#createTest()
     */
    @Override
    public Object createTest() throws Exception {
        if (delegate != null) {
            return delegate.createTest();
        } else {
            Object test = super.createTest();
            prepareTest(test);
            return test;
        }
    }

    public void prepareTest(Object test) {
    }

    public void setupApplicationState(RobolectricConfig robolectricConfig) {
        ResourceLoader resourceLoader = createResourceLoader(robolectricConfig);

        Robolectric.bindDefaultShadowClasses();
        bindShadowClasses();

        Robolectric.resetStaticState();
        resetStaticState();

        Robolectric.application = ShadowApplication.bind(createApplication(), resourceLoader);
    }

    /**
     * Override this method to bind your own shadow classes
     */
    protected void bindShadowClasses() {
    }

    /**
     * Override this method to reset the state of static members before each test.
     */
    protected void resetStaticState() {
    }

    /**
     * Override this method if you want to provide your own implementation of Application.
     *
     * This method attempts to instantiate an application instance as specified by the AndroidManifest.xml.
     *
     * @return An instance of the Application class specified by the ApplicationManifest.xml or an instance of
     * Application if not specified.
     */
    protected Application createApplication() {
        return new ApplicationResolver(robolectricConfig.getAndroidManifestFile()).resolveApplication();
    }

    private ResourceLoader createResourceLoader(RobolectricConfig robolectricConfig) {
        ResourceLoader resourceLoader = resourceLoaderForRootAndDirectory.get(robolectricConfig);
        if (resourceLoader == null) {
            try {
                robolectricConfig.validate();

                String rClassName = robolectricConfig.findRClassName();
                Class rClass = Class.forName(rClassName);
                resourceLoader = new ResourceLoader(rClass, robolectricConfig.getResourceDirectory(), robolectricConfig.getAssetsDirectory());
                resourceLoaderForRootAndDirectory.put(robolectricConfig, resourceLoader);
            } catch (Exception e) {
                throw new RuntimeException(e);
            }
        }
        return resourceLoader;
    }

    private String findResourcePackageName(File projectManifestFile) throws ParserConfigurationException, IOException, SAXException {
        DocumentBuilderFactory dbf = DocumentBuilderFactory.newInstance();
        DocumentBuilder db = dbf.newDocumentBuilder();
        Document doc = db.parse(projectManifestFile);

        String projectPackage = doc.getElementsByTagName("manifest").item(0).getAttributes().getNamedItem("package").getTextContent();

        return projectPackage + ".R";
    }
<<<<<<< HEAD

    private static class RootAndDirectory {
        public File projectRoot;
        public File resourceDirectory;

        private RootAndDirectory(File projectRoot, File resourceDirectory) {
            this.projectRoot = projectRoot;
            this.resourceDirectory = resourceDirectory;
        }

        @Override
        public boolean equals(Object o) {
            if (this == o) return true;
            if (o == null || getClass() != o.getClass()) return false;

            RootAndDirectory that = (RootAndDirectory) o;

            if (projectRoot != null ? !projectRoot.equals(that.projectRoot) : that.projectRoot != null) return false;
            if (resourceDirectory != null ? !resourceDirectory.equals(that.resourceDirectory) : that.resourceDirectory != null)
                return false;

            return true;
        }

        @Override
        public int hashCode() {
            int result = projectRoot != null ? projectRoot.hashCode() : 0;
            result = 31 * result + (resourceDirectory != null ? resourceDirectory.hashCode() : 0);
            return result;
        }
    }

    private static class ExpectNoOutstandingDirectCalls extends Statement {
        private final Statement next;

        public ExpectNoOutstandingDirectCalls(Statement next) {
            this.next = next;
        }

        @Override
        public void evaluate() throws Throwable {
            next.evaluate();
            Object directCallee = AndroidTranslator.ALL_VARS.get().callDirectly;
            if (directCallee != null) {
                throw new IllegalStateException("Expected a direct call to a shadowed method on <" + directCallee + "> that never happened. (Was a non-shadowed method called instead?)");
            }
        }
    }
=======
>>>>>>> c321c87e
}<|MERGE_RESOLUTION|>--- conflicted
+++ resolved
@@ -37,12 +37,8 @@
  */
 public class RobolectricTestRunner extends BlockJUnit4ClassRunner implements RobolectricTestRunnerInterface {
     private static RobolectricClassLoader defaultLoader;
-<<<<<<< HEAD
-    private static Map<RootAndDirectory, ResourceLoader> resourceLoaderForRootAndDirectory = new HashMap<RootAndDirectory, ResourceLoader>();
+    private static Map<RobolectricConfig, ResourceLoader> resourceLoaderForRootAndDirectory = new HashMap<RobolectricConfig, ResourceLoader>();
     public static final boolean USE_REAL_ANDROID_SOURCES = true;
-=======
-    private static Map<RobolectricConfig, ResourceLoader> resourceLoaderForRootAndDirectory = new HashMap<RobolectricConfig, ResourceLoader>();
->>>>>>> c321c87e
 
     // fields in the RobolectricTestRunner in the original ClassLoader
     private RobolectricClassLoader classLoader;
@@ -176,7 +172,7 @@
      * @param testClass           the test class to be run
      * @param classHandler        the {@link ClassHandler} to use to in shadow delegation
      * @param classLoader         the {@link RobolectricClassLoader}
-     * @param robolectricConfig              the configuration
+     * @param robolectricConfig   the configuration
      * @throws InitializationError if junit says so
      */
     protected RobolectricTestRunner(Class<?> testClass, ClassHandler classHandler, RobolectricClassLoader classLoader, RobolectricConfig robolectricConfig) throws InitializationError {
@@ -191,11 +187,8 @@
             delegateLoadingOf(RobolectricTestRunnerInterface.class.getName());
             delegateLoadingOf(RealObject.class.getName());
             delegateLoadingOf(ShadowWrangler.class.getName());
-<<<<<<< HEAD
+            delegateLoadingOf(RobolectricConfig.class.getName());
             delegateLoadingOf(Vars.class.getName());
-=======
-            delegateLoadingOf(RobolectricConfig.class.getName());
->>>>>>> c321c87e
 
             Class<?> delegateClass = classLoader.bootstrap(this.getClass());
             try {
@@ -368,38 +361,6 @@
 
         return projectPackage + ".R";
     }
-<<<<<<< HEAD
-
-    private static class RootAndDirectory {
-        public File projectRoot;
-        public File resourceDirectory;
-
-        private RootAndDirectory(File projectRoot, File resourceDirectory) {
-            this.projectRoot = projectRoot;
-            this.resourceDirectory = resourceDirectory;
-        }
-
-        @Override
-        public boolean equals(Object o) {
-            if (this == o) return true;
-            if (o == null || getClass() != o.getClass()) return false;
-
-            RootAndDirectory that = (RootAndDirectory) o;
-
-            if (projectRoot != null ? !projectRoot.equals(that.projectRoot) : that.projectRoot != null) return false;
-            if (resourceDirectory != null ? !resourceDirectory.equals(that.resourceDirectory) : that.resourceDirectory != null)
-                return false;
-
-            return true;
-        }
-
-        @Override
-        public int hashCode() {
-            int result = projectRoot != null ? projectRoot.hashCode() : 0;
-            result = 31 * result + (resourceDirectory != null ? resourceDirectory.hashCode() : 0);
-            return result;
-        }
-    }
 
     private static class ExpectNoOutstandingDirectCalls extends Statement {
         private final Statement next;
@@ -417,6 +378,4 @@
             }
         }
     }
-=======
->>>>>>> c321c87e
 }