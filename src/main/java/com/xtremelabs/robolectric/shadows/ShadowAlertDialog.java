--- conflicted
+++ resolved
@@ -19,7 +19,8 @@
 @Implements(AlertDialog.class)
 public class ShadowAlertDialog extends ShadowDialog {
     private CharSequence[] items;
-    private CharSequence message;
+    private String title;
+    private String message;
     private DialogInterface.OnClickListener clickListener;
     private AlertDialog realDialog;
     private boolean isMultiItem;
@@ -95,9 +96,13 @@
         return items;
     }
     
-    @Implementation
-    public void setMessage(CharSequence message) {
-    	this.message = message;
+    /**
+     * Non-Android accessor.
+     *
+     * @return the title of the dialog
+     */
+    public String getTitle() {
+        return title;
     }
 
     /**
@@ -105,7 +110,7 @@
      *
      * @return the message displayed in the dialog
      */
-    public CharSequence getMessage() {
+    public String getMessage() {
         return message;
     }
 
@@ -240,20 +245,9 @@
 
         @Implementation
         public AlertDialog.Builder setMessage(int messageId) {
-<<<<<<< HEAD
             setMessage(context.getResources().getString(messageId));
             return realBuilder;
         }
-=======
-            this.message = context.getResources().getString(messageId);
-            return realBuilder;
-        }
-        
-        @Implementation
-        public AlertDialog.Builder setPositiveButton(int textId, final DialogInterface.OnClickListener listener) {
-        	return setPositiveButton( context.getResources().getString(textId), listener);
-        }
->>>>>>> c3a77ee8
 
         @Implementation
         public AlertDialog.Builder setPositiveButton(CharSequence text, final DialogInterface.OnClickListener listener) {
@@ -263,13 +257,8 @@
         }
 
         @Implementation
-<<<<<<< HEAD
         public AlertDialog.Builder setPositiveButton(int positiveTextId, final DialogInterface.OnClickListener listener) {
         	return setPositiveButton(context.getResources().getText(positiveTextId), listener);
-=======
-        public AlertDialog.Builder setNegativeButton(int textId, final DialogInterface.OnClickListener listener) {
-        	return setNegativeButton( context.getResources().getString(textId), listener);
->>>>>>> c3a77ee8
         }
 
         @Implementation
@@ -280,19 +269,11 @@
         }
 
         @Implementation
-<<<<<<< HEAD
         public AlertDialog.Builder setNegativeButton(int negativeTextId, final DialogInterface.OnClickListener listener) {
         	return setNegativeButton(context.getResources().getString(negativeTextId), listener);
         }
         
         @Implementation
-=======
-        public AlertDialog.Builder setNeutralButton(int textId, final DialogInterface.OnClickListener listener) {
-        	return setNeutralButton( context.getResources().getString(textId), listener);
-        }
-
-       @Implementation
->>>>>>> c3a77ee8
         public AlertDialog.Builder setNeutralButton(CharSequence text, final DialogInterface.OnClickListener listener) {
             this.neutralText = text;
             this.neutralListener = listener;
@@ -331,7 +312,7 @@
             latestAlertDialog.context = context;
             latestAlertDialog.realDialog = realDialog;
             latestAlertDialog.items = items;
-            latestAlertDialog.setTitle( title );
+            latestAlertDialog.title = title;
             latestAlertDialog.message = message;
             latestAlertDialog.clickListener = clickListener;
             latestAlertDialog.setOnCancelListener(cancelListener);
