--- conflicted
+++ resolved
@@ -42,7 +42,6 @@
             context.startActivity(savedIntent);
         }
     }
-<<<<<<< HEAD
 
     @Implementation
     public IntentSender getIntentSender() {
@@ -51,11 +50,7 @@
         return testIntentSender;
     }
 
-    private static PendingIntent create(Intent intent, boolean isService) {
-=======
-    
     private static PendingIntent create(Context context, Intent intent, boolean isService) {
->>>>>>> c3a77ee8
         PendingIntent pendingIntent = Robolectric.newInstanceOf(PendingIntent.class);
         ShadowPendingIntent shadowPendingIntent = (ShadowPendingIntent) Robolectric.shadowOf_(pendingIntent);
         shadowPendingIntent.savedIntent = intent;
